--- conflicted
+++ resolved
@@ -318,13 +318,8 @@
 
     ##### Run Doxygen to generate the html documentation
     if verbosity > 1:
-<<<<<<< HEAD
-        print "Generating Doxygen..."
-    build_doxygen_args = ["python2.7", join(os.path.abspath(opticks_code_dir),
-=======
         print("Generating Doxygen...")
     build_doxygen_args = ["python", join(os.path.abspath(opticks_code_dir),
->>>>>>> d285b0f0
         "build.py"),
         "--build-doxygen=all",
         "-d", opticks_dependencies_dir]
