#!/usr/bin/env python3
import os
from os.path import join
import os.path
import sys
from optparse import OptionParser
import traceback
import shutil
import subprocess
import zipfile

class ScriptException(Exception):
    "Report error while running script"

def execute_process(args, bufsize=0, executable=None, preexec_fn=None,
      close_fds=None, shell=False, cwd=None, env=None,
      universal_newlines=False, startupinfo=None, creationflags=0):
    if sys.platform.startswith("win"):
        stdin = subprocess.PIPE
        stdout = sys.stdout
        stderr = sys.stderr
    else:
        stdin = None
        stdout = None
        stderr = None

    process = subprocess.Popen(args, bufsize=bufsize, stdin=stdin,
          stdout=stdout, stderr=stderr, executable=executable,
          preexec_fn=preexec_fn, close_fds=close_fds, shell=shell,
          cwd=cwd, env=env, universal_newlines=universal_newlines,
          startupinfo=startupinfo, creationflags=creationflags)
    if sys.platform.startswith("win"):
        process.stdin.close()
    returncode = process.wait()
    return returncode

def cp_file2(source_base_dir, destination_base_dir, common_dir, file_to_copy):
    full_src_file = join(source_base_dir, common_dir, file_to_copy)
    full_dst_dir = join(destination_base_dir, common_dir)
    return cp_file(full_src_file, full_dst_dir)

def cp_file(source_file, destination_dir):
    """Copy specified file to destination dir, creating all necessary folders
     in destination if needed.

     src_file -- path of source file
     dst_dir -- path of destination directory

    """
    if not(os.path.exists(destination_dir)):
        os.makedirs(destination_dir)
    shutil.copy2(source_file, join(destination_dir,
        os.path.basename(source_file)))

def cp_file3(source_file, destination_file):
    destination_dir = os.path.dirname(destination_file)
    if not(os.path.exists(destination_dir)):
        os.makedirs(destination_dir)
    shutil.copy2(source_file, destination_file)

def cp_dir2(source_base_dir, destination_base_dir, dir_to_copy,
            suffixes_to_match = [], exclude_matches = False,
            recursive_copy = False, dirs_to_exclude = [".svn", "_svn"]):
    full_src_dir = join(source_base_dir, dir_to_copy)
    full_dst_dir = join(destination_base_dir, dir_to_copy)
    return cp_dir(full_src_dir, full_dst_dir, suffixes_to_match,
        exclude_matches, recursive_copy, dirs_to_exclude)

def cp_dir(source_dir, destination_dir, suffixes_to_match = [],
           exclude_matches = False, recursive_copy = False,
           dirs_to_exclude = [".svn", "_svn"]):
    """Copy all files with or without specified suffix in source directory to
     destination directory

     @param source_dir: path of source directory
     @type source_dir: L{str}
     @param destination_dir: path of destination directory
     @type destination_dir: L{str}
     @param suffixes_to_match: a list of the specified suffixes to
                               match before files are copied.  This may
                               be an empty list and all files will match
                               and therefore be copied.
     @type suffixes_to_match: L{list} of L{str}
     @param exclude_matches: if False, only files that end with
                             suffix will be copied.  If True, only
                             files that don't end with suffix will be copied.
     @type exclude_matches: L{bool}
     @param recursive_copy: If True, the copy will be performed
                            recursively.  Note that the suffix to match
                            only applies to files and not directories.
     @type recursive_copy: L{bool}
     @param dirs_to_exclude: List of directories that should be
                             excluded when recursion is applied.
     @type dirs_to_exclude: L{list} of L{str}

     This function will create destination directory if it does not exist.
    """
    dir_contents = os.listdir(source_dir)
    symlinks = False
    if not(os.path.exists(destination_dir)):
        os.makedirs(destination_dir)
    for entry in dir_contents:
        src_path = join(source_dir, entry)
        dst_path = join(destination_dir, entry)
        if symlinks and os.path.islink(src_path):
            linkto = os.readlink(src_path)
            os.symlink(linkto, dst_path)
        elif os.path.isdir(src_path):
            if recursive_copy and dirs_to_exclude.count(entry) == 0:
                cp_dir(src_path, dst_path, suffixes_to_match,
                    exclude_matches, recursive_copy, dirs_to_exclude)
        else:
            matches = False
            if suffixes_to_match is None or len(suffixes_to_match) == 0:
                matches = True
            else:
                for suffix in suffixes_to_match:
                    if entry.endswith(suffix) != exclude_matches:
                        matches = True

            if matches:
                source_file = src_path
                if symlinks:
                    the_file = commonutils.isSubversionSoftLink(source_file)
                    if the_file is not None:
                        source_file = the_file

                shutil.copy2(source_file, dst_path)

def copy_windows_build(opticks_code_dir, sdk_dest_dir,
                       win_debug_dest_dir, static_libs, plugins,
                       is_32_bit, is_debug, verbosity):
    if is_32_bit:
        arch = "Win32"
    else:
        arch = "x64"
    if is_debug:
        mode = "debug"
    else:
        mode = "release"
    binaries_dir = join("build/Binaries")

    executables = ["Opticks.exe", "OpticksBatch.exe", "SimpleApiLib.dll"]
    for the_exec in executables:
        cp_file2(opticks_code_dir, sdk_dest_dir,
            join(binaries_dir, "Bin"), the_exec)

    for the_lib in static_libs:
        cp_file2(opticks_code_dir, sdk_dest_dir,
            join(binaries_dir, "Lib"), the_lib + ".lib")

    for the_plugin in plugins:
        cp_file2(opticks_code_dir, sdk_dest_dir,
            join(binaries_dir, "PlugIns"), the_plugin + ".dll")

    cp_dir2(opticks_code_dir, sdk_dest_dir,
        join(binaries_dir, "PlugIns", "ArcProxy"),
        suffixes_to_match = [".dll", ".exe"])

    if is_debug:
        #Copy the pdbs for the static_libs
        if verbosity > 1:
            print("Gathering pdb's for %s..." % (arch))
        all_pdbs = [os.path.splitext(x)[0] for x in executables] + static_libs + plugins
        for the_file in all_pdbs:
            pdbs_dir = join(binaries_dir,"pdbs")
            cp_file2(opticks_code_dir, win_debug_dest_dir,
                pdbs_dir, the_file + ".pdb")
        if verbosity > 1:
            print("Done gathering pdb's for %s..." % (arch))

def copy_dir_into_zip(zip_file, parent_src_dir, the_dir,
                      prefix_dir, keep_the_dir=True):
    src_dir = join(parent_src_dir, the_dir)
    for root, dirs, files in os.walk(src_dir):
        try:
            dirs.remove(".svn")
        except Exception:
            pass
        try:
            dirs.remove("_svn")
        except Exception:
            pass
        if keep_the_dir:
            the_zip_dir = root[len(parent_src_dir)+1:]
        else:
            the_zip_dir = root[len(parent_src_dir) + len(the_dir) + 1:]
        for the_file in files:
            source_file = join(root, the_file)
            linked_file = commonutils.is_subversion_soft_link(source_file)
            if linked_file is not None:
                source_file = linked_file
            zip_file.write(source_file,
                join(prefix_dir, the_zip_dir, the_file))

def create_toolkit_zip(opticks_code_dir, opticks_dependencies_dir,
      package_dir, ms_help_compiler,
      release32, debug32, release64, debug64,
      verbosity):

    if opticks_dependencies_dir is None:
        if "OPTICKSDEPENDENCIES" in os.environ:
            opticks_dependencies_dir = os.environ["OPTICKSDEPENDENCIES"]
        else:
            raise ScriptException("The path to the Opticks "\
                "dependencies was not provided, see -d")

    if not(os.path.exists(opticks_dependencies_dir)):
        raise ScriptException("The path to the Opticks dependencies "\
            "does not exist %s, see -d")

    if verbosity >= 1:
        print("Removing output from previous runs...")
    out_dir = os.path.abspath(join("Toolkit", "SDK-Temp"))
    win_debug_dir = os.path.abspath(join("Toolkit", "WinDebug-Temp"))
    if os.path.exists(out_dir):
        shutil.rmtree(out_dir, False)

    if os.path.exists(win_debug_dir):
        shutil.rmtree(win_debug_dir, False)

    if verbosity >= 1:
        print("Done removing output from previous runs")

    if verbosity >= 1:
        print("Creating SDK...")
    app_version = commonutils.get_app_version_only(opticks_code_dir)
    ##### Create all the output directories
    os.makedirs(out_dir)
    os.makedirs(win_debug_dir)

    if verbosity > 1:
        print("Gathering files for SDK...")
    cp_file3("README-sdk.txt", join(out_dir, "README.txt"))
    s_app = os.path.abspath(join(opticks_code_dir, "application"))
    s_release = os.path.abspath(join(opticks_code_dir, "Release"))
    d_app = join(out_dir,"application")

    interface_suffixes = [".h"]
    cp_dir2(s_app, d_app, "Interfaces", suffixes_to_match=interface_suffixes)
    cp_dir2(s_app, d_app, join("PlugInUtilities", "Interfaces"),
        suffixes_to_match=interface_suffixes)
    cp_dir2(s_app, d_app, join("PlugInUtilities", "pthreads-wrapper"),
        suffixes_to_match=interface_suffixes)
    cp_dir2(s_app, d_app, "SimpleApiLib",
        suffixes_to_match=interface_suffixes)
    compile_settings_suffix = [".py"]
    if is_windows():
        compile_settings_suffix.append(".props")
    cp_dir2(s_app, d_app, "CompileSettings",
        suffixes_to_match=compile_settings_suffix)
    cp_dir2(s_app, d_app, "PlugInLib", suffixes_to_match=interface_suffixes)
    cp_dir2(s_app, d_app, "HdfPlugInLib", suffixes_to_match=interface_suffixes)
    cp_dir2(s_app, d_app, "NitfPlugInLib",
        suffixes_to_match=interface_suffixes)

    #Copy the PlugInSamplerQt code to the right spot
    source_suffixes = interface_suffixes + [".cpp", ".ui"]
    if is_windows():
        source_suffixes.append(".vcxproj")
    else:
        source_suffixes.append("SConscript")

    cp_dir2(s_app, d_app, join("PlugIns", "src", "PlugInSamplerQt"),
        suffixes_to_match=source_suffixes)
    cp_dir2(s_app, d_app, join("PlugIns", "src", "PlugInSampler"),
        suffixes_to_match=source_suffixes)
    cp_dir2(s_app, d_app, join("PlugIns", "src", "PlugInSamplerHdf"),
        suffixes_to_match=source_suffixes)
    cp_dir2(s_app, d_app, join("PlugIns", "src", "Tutorial"),
        suffixes_to_match=source_suffixes)
    cp_file2(s_app, d_app, join("PlugIns", "src", "Aspam"), "Aspam.h")

    if verbosity > 1:
        print("Done gathering files for SDK")

    win_debug_code_dir = join(win_debug_dir, "Code")
    if is_windows():
        if verbosity > 1:
            print("Exporting Opticks source code...")
        svn_export_code_args = list()
        svn_export_code_args.append("svn")
        svn_export_code_args.append("export")
        svn_export_code_args.append("-r")
        svn_export_code_args.append("BASE")
        svn_export_code_args.append(os.path.abspath(opticks_code_dir))
        svn_export_code_args.append(win_debug_code_dir)
        print(svn_export_code_args)
        input('> ')
        retcode = 0
        #retcode = execute_process(svn_export_code_args)
        if retcode != 0:
            raise ScriptException("Unable to export code.")
        if verbosity > 1:
            print("Done exporting Opticks source code")

        cp_file3("README-pdb-source.txt",
            join(win_debug_dir, "README.txt"))

    #Copy dependencies
    if verbosity > 1:
        print("Exporting dependencies...")
    svn_export_args = list()
    svn_export_args.append("svn")
    svn_export_args.append("export")
    svn_export_args.append("-r")
    svn_export_args.append("BASE")
    svn_export_args.append(os.path.abspath(opticks_dependencies_dir))
    svn_export_args.append(join(out_dir, "Dependencies"))
    print(svn_export_args)
    input('> ')
    #retcode = execute_process(svn_export_args)
    retcode = 0
    if retcode != 0:
        raise ScriptException("Unable to export dependencies")
    if verbosity > 1:
        print("Done exporting dependencies")

    ##### Run Doxygen to generate the html documentation
<<<<<<< HEAD
    s_doxygen_output = join(opticks_code_dir, "build-release", "DoxygenOutput")
    if not os.path.exists(s_doxygen_output):
       raise ScriptException("Doxygen has not been built. Please run \"make ApiDocs\" in the \"build_release\" folder or build the \"ApiDocs\" project in Release mode.")
=======
    if verbosity > 1:
        print("Generating Doxygen...")
    build_doxygen_args = ["python", join(os.path.abspath(opticks_code_dir),
        "build.py"),
        "--build-doxygen=all",
        "-d", opticks_dependencies_dir]
    if is_windows():
        build_doxygen_args.append("--ms-help-compiler=%s" % (ms_help_compiler))
    if verbosity == 2:
        build_doxygen_args.append("-v")
    if verbosity == 0:
        build_doxygen_args.append("-q")
    retcode = execute_process(build_doxygen_args)
    if retcode != 0:
        raise ScriptException("Error occurred while building "\
            "on-line help")
    s_doxygen_output = join(opticks_code_dir, "Build", "DoxygenOutput")
>>>>>>> 897a47a8
    d_doc_output = join(out_dir, "doc")
    cp_dir2(s_doxygen_output, d_doc_output, "html", recursive_copy = True)
    if is_windows():
        cp_file2(s_doxygen_output, d_doc_output, "",
            "OpticksSDK-%s.chm" % (app_version))
    if verbosity > 1:
        print("Done generating Doxygen")

    if verbosity > 1:
        print("Acquiring Opticks binaries...")
    static_libs = ["PlugInLib", "PlugInUtilities", "HdfPlugInLib", "NitfPlugInLib"]
    if is_windows():
       static_libs.append("SimpleApiLib")
    plugins = [ "AnnotationImagePalette", "Aspam", "AutoImporter", "BandBinning", "BandMath", "ConvolutionFilter",
        "CoreIo", "Covariance", "DataFusion", "Dted", "ENVI", "Fits", "GdalImporter", "Generic",
        "GeographicFeatures", "GeoMosaic", "Georeference", "Hdf", "Ice", "ImageComparison", "Kml",
        "Modis", "MovieExporter", "Nitf", "NitfCommonTre", "ObjectFinding", "Pca", "Pictures", "Results",
        "Scripts", "SecondMoment", "ShapeFileExporter", "Sio", "SpatialResampler", "Wavelength",
        "WizardExecutor", "WizardItems" ]
    sample_plugins = ["PlugInSampler", "PlugInSamplerQt",
        "PlugInSamplerHdf", "Tutorial" ]
    if is_windows():
        cp_file2(s_app, d_app, "", "SamplePlugIns.sln")
        cp_file2(s_app, d_app, "PlugInManager", "PlugInModule.def")

        plugins = plugins + sample_plugins + [ "Collada" ]
        #Win32 Build
        if debug32:
            copy_windows_build(opticks_code_dir, out_dir,
                win_debug_code_dir, static_libs,plugins, True, True, verbosity)
            dp_list = commonutils.get_dependencies(opticks_dependencies_dir,
                "Windows", True, "32")
            bin_dir = join(out_dir, "build", "Binaries", "Bin")
            commonutils.copy_dependencies(dp_list, bin_dir)
        if release32:
            copy_windows_build(opticks_code_dir, out_dir,
                win_debug_code_dir, static_libs, plugins, True, False, verbosity)
            dp_list = commonutils.get_dependencies(opticks_dependencies_dir,
                "Windows", False, "32")
            bin_dir = join(out_dir, "build", "Binaries", "Bin")
            commonutils.copy_dependencies(dp_list, bin_dir)

        #Win64 Build
        if debug64:
            copy_windows_build(opticks_code_dir, out_dir,
                win_debug_code_dir, static_libs, plugins, False, True, verbosity)
            dp_list = commonutils.get_dependencies(opticks_dependencies_dir,
                "Windows", True, "64")
            bin_dir = join(out_dir, "build", "Binaries", "Bin")
            commonutils.copy_dependencies(dp_list, bin_dir)
        if release64:
            copy_windows_build(opticks_code_dir, out_dir,
                win_debug_code_dir, static_libs, plugins, False, False, verbosity)
            dp_list = commonutils.get_dependencies(opticks_dependencies_dir,
                "Windows", False, "64")
            bin_dir = join(out_dir, "build", "Binaries", "Bin")
            commonutils.copy_dependencies(dp_list, bin_dir)
    else:
        cp_file2(s_app, d_app, join("PlugIns", "src"), "SConstruct")
<<<<<<< HEAD
        if sys.platform == "linux2":
            binaries_dir = join("build-release", "Binaries")
=======
        if sys.platform.startswith("linux"):
            binaries_dir = join("Build", "Binaries-linux-x86_64-release")
>>>>>>> 897a47a8
        else:
            binaries_dir = join("build-release", "Binaries")
        lib_dir = join(binaries_dir,"Lib")
        for the_lib in static_libs:
            cp_file2(opticks_code_dir, out_dir, lib_dir, "libopticks-%s.a" % (the_lib.lower()))
            os.symlink(join(out_dir, lib_dir, "libopticks-%s.a" % (the_lib.lower())), join(out_dir, lib_dir, "lib%s.a" % (the_lib)))
        #cp_file2(opticks_code_dir, out_dir, lib_dir, "libSimpleApiLib.so")
        #cp_file2(opticks_code_dir, out_dir, lib_dir, "ModuleShell.os")

        for the_plugin in sample_plugins:
            cp_file2(opticks_code_dir, out_dir,
                join(binaries_dir,"PlugIns"), "%s.so" % (the_plugin))
        if not sys.platform.startswith("linux"):
           #Make copy of the "application" dir but with an upper-case
           #first letter to maintain compatibility with earlier SDKs
           cp_dir(d_app, join(out_dir, "Application"), recursive_copy = True)
    if verbosity > 1:
        print("Done acquiring Opticks binaries")
    if verbosity >= 1:
        print("Done building SDK")

    if package_dir is not None and os.path.exists(package_dir):
        if is_windows():
            zip_name = join(package_dir,
                "opticks-sdk-%s-windows.zip" % (app_version))
            if verbosity > 1:
                print("Creating compressed archive %s..." % (zip_name))
            zip_obj = zipfile.ZipFile(zip_name, "w", zipfile.ZIP_DEFLATED)
            copy_dir_into_zip(zip_obj, os.path.abspath("Toolkit"),
                "SDK-Temp", ".", False)
            zip_obj.close()
            if verbosity > 1:
                print("Done creating compressed archive")

            zip_name = join(package_dir,
                "opticks-pdb-sourcecode-%s-windows.zip" % (app_version))
            if verbosity > 1:
                print("Creating compressed archive %s..." % (zip_name))
            zip_obj = zipfile.ZipFile(zip_name, "w", zipfile.ZIP_DEFLATED)
            copy_dir_into_zip(zip_obj, os.path.abspath("Toolkit"),
                "WinDebug-Temp", ".", False)
            zip_obj.close()
            if verbosity > 1:
                print("Done creating compressed archive")
        else:
            if sys.platform.startswith("linux"):
               output_tar_bz2 = os.path.abspath(join(package_dir,
                   "opticks-sdk-%s-linux-x86_64.tar.bz2" % (app_version)))
            else:
               output_tar_bz2 = os.path.abspath(join(package_dir,
                   "opticks-sdk-%s-sol10-sparc.tar.bz2" % (app_version)))
            if verbosity > 1:
                print("Creating compressed archive %s..." % (output_tar_bz2))
            tar_args = list()
            tar_args.append("tar")
            tar_args.append("-cvf")
            tar_args.append("-")
            tar_args.append(".")
            tar = subprocess.Popen(tar_args, stdout=subprocess.PIPE,
                cwd=out_dir)

            output_handle = open(output_tar_bz2, "wb")
            bzip2_args = list()
            bzip2_args.append("bzip2")
            bzip2_args.append("-c")
            bzip2 = subprocess.Popen(bzip2_args, stdin=tar.stdout,
                stdout=output_handle)

            tar_ret = tar.wait()
            bzip_ret = bzip2.wait()
            output_handle.close()
            if tar_ret != 0:
                raise ScriptException("Running tar failed.")
            if bzip_ret != 0:
                raise ScriptException("Running bzip2 failed.")
            if verbosity > 1:
                print("Done creating compressed archive")

def is_windows():
    """Determine if this script is executing on the Windows operating system.
    @return: Return True if script is executed on Windows, False otherwise.
    @rtype: L{bool}

    """
    return sys.platform.startswith("win32")

def parse_args(args):
    ##### Parse the arguments
    if is_windows():
        desc = "Generate the Developers Toolkit .zip file for the "\
            "32-bit and 64-bit version of Opticks for Windows."
    else:
        desc = "Generate the Developers Toolkit file for the Solaris or Linux "\
            "version of Opticks."

    parser = OptionParser(usage="%prog [options]",
        version="%prog 1.0", description=desc)
    parser.add_option("-c", "--code-dir", action="store",
        dest="opticks_code_dir",
        help="The path to the checkout of the Code folder "\
        "from the Opticks trunk.")
    parser.add_option("-d", action="store", dest="dependencies",
        help="The path to Opticks dependencies")
    parser.add_option("--package-dir", action="store",
        dest="package_dir", help="The directory where the toolkit "\
        "output should be stored.  This directory must already exist.")
    if is_windows():
        ms_help_compiler_path = "C:\\Program Files (x86)\\HTML Help Workshop"
        if not os.path.exists(ms_help_compiler_path):
            ms_help_compiler_path = "C:\\Program Files\\HTML Help Workshop"
        parser.add_option("--ms-help-compiler",
            dest="ms_help_compiler", action="store", type="string")
        parser.add_option("--Nr32",
            help="Omit the release 32-bit binaries from the SDK",
            dest="release32", action="store_false")
        parser.add_option("--Nd32",
            help="Omit the debug 32-bit binaries from the SDK",
            dest="debug32", action="store_false")
        parser.add_option("--Nr64",
            help="Omit the release 64-bit binaries from the SDK",
            dest="release64", action="store_false")
        parser.add_option("--Nd64",
            help="Omit the debug 64-bit binaries from the SDK",
            dest="debug64", action="store_false")
        parser.set_defaults(ms_help_compiler=ms_help_compiler_path,
            release32=True, debug32=True,
            release64=True, debug64=True)
    parser.add_option("-q", "--quiet", help="Print fewer messages",
        action="store_const", dest="verbosity", const=0)
    parser.add_option("-v", "--verbose", help="Print more messages",
        action="store_const", dest="verbosity", const=2)
    parser.set_defaults(verbosity=1)

    #Parse the optional arguments, plus any additional arguments present
    #after optional arguments
    options = parser.parse_args(args[1:])[0]
    if not(is_windows()):
        options.ms_help_compiler = None
        options.release32 = None
        options.debug32 = None
        options.release64 = None
        options.debug64 = None

    return options

def main(args):
    options = parse_args(args)
    try:
        if options.opticks_code_dir is None:
            if "OPTICKS_CODE_DIR" in os.environ:
                options.opticks_code_dir = os.environ["OPTICKS_CODE_DIR"]
            else:
                raise ScriptException("The path to the Opticks "\
                    "source code was not provided, see -c or --code-dir")

        if not(os.path.exists(options.opticks_code_dir)):
            raise ScriptException("The path to the Opticks source "\
                "code does not exist %s, see -c or --code-dir")

        sys.path.append(options.opticks_code_dir)
        import commonutils
        #the previous import line, only imports local to this function
        #so push import to global scope.
        globals()["commonutils"] = commonutils

        create_toolkit_zip(options.opticks_code_dir, options.dependencies,
           options.package_dir, options.ms_help_compiler,
           options.release32, options.debug32, options.release64,
           options.debug64, options.verbosity)
    except Exception as e:
        print("--------------------------")
        traceback.print_exc()
        print("--------------------------")
        return 2000
    return 0

#Main execution path when script is run
if __name__ == "__main__":
    #sys.stdout = os.fdopen(sys.stdout.fileno(), 'w', 0)
    retcode = main(sys.argv)
    if retcode != 0:
        print("ERROR: Return code is %s" % (retcode))
    sys.exit(retcode)<|MERGE_RESOLUTION|>--- conflicted
+++ resolved
@@ -138,7 +138,7 @@
         mode = "debug"
     else:
         mode = "release"
-    binaries_dir = join("build/Binaries")
+    binaries_dir = join("Build", "Binaries-%s-%s" % (arch, mode))
 
     executables = ["Opticks.exe", "OpticksBatch.exe", "SimpleApiLib.dll"]
     for the_exec in executables:
@@ -317,11 +317,6 @@
         print("Done exporting dependencies")
 
     ##### Run Doxygen to generate the html documentation
-<<<<<<< HEAD
-    s_doxygen_output = join(opticks_code_dir, "build-release", "DoxygenOutput")
-    if not os.path.exists(s_doxygen_output):
-       raise ScriptException("Doxygen has not been built. Please run \"make ApiDocs\" in the \"build_release\" folder or build the \"ApiDocs\" project in Release mode.")
-=======
     if verbosity > 1:
         print("Generating Doxygen...")
     build_doxygen_args = ["python", join(os.path.abspath(opticks_code_dir),
@@ -339,7 +334,6 @@
         raise ScriptException("Error occurred while building "\
             "on-line help")
     s_doxygen_output = join(opticks_code_dir, "Build", "DoxygenOutput")
->>>>>>> 897a47a8
     d_doc_output = join(out_dir, "doc")
     cp_dir2(s_doxygen_output, d_doc_output, "html", recursive_copy = True)
     if is_windows():
@@ -372,14 +366,14 @@
                 win_debug_code_dir, static_libs,plugins, True, True, verbosity)
             dp_list = commonutils.get_dependencies(opticks_dependencies_dir,
                 "Windows", True, "32")
-            bin_dir = join(out_dir, "build", "Binaries", "Bin")
+            bin_dir = join(out_dir, "Build", "Binaries-win32-debug", "Bin")
             commonutils.copy_dependencies(dp_list, bin_dir)
         if release32:
             copy_windows_build(opticks_code_dir, out_dir,
                 win_debug_code_dir, static_libs, plugins, True, False, verbosity)
             dp_list = commonutils.get_dependencies(opticks_dependencies_dir,
                 "Windows", False, "32")
-            bin_dir = join(out_dir, "build", "Binaries", "Bin")
+            bin_dir = join(out_dir, "Build", "Binaries-win32-release", "Bin")
             commonutils.copy_dependencies(dp_list, bin_dir)
 
         #Win64 Build
@@ -388,32 +382,26 @@
                 win_debug_code_dir, static_libs, plugins, False, True, verbosity)
             dp_list = commonutils.get_dependencies(opticks_dependencies_dir,
                 "Windows", True, "64")
-            bin_dir = join(out_dir, "build", "Binaries", "Bin")
+            bin_dir = join(out_dir, "Build", "Binaries-x64-debug", "Bin")
             commonutils.copy_dependencies(dp_list, bin_dir)
         if release64:
             copy_windows_build(opticks_code_dir, out_dir,
                 win_debug_code_dir, static_libs, plugins, False, False, verbosity)
             dp_list = commonutils.get_dependencies(opticks_dependencies_dir,
                 "Windows", False, "64")
-            bin_dir = join(out_dir, "build", "Binaries", "Bin")
+            bin_dir = join(out_dir, "Build", "Binaries-x64-release", "Bin")
             commonutils.copy_dependencies(dp_list, bin_dir)
     else:
         cp_file2(s_app, d_app, join("PlugIns", "src"), "SConstruct")
-<<<<<<< HEAD
-        if sys.platform == "linux2":
-            binaries_dir = join("build-release", "Binaries")
-=======
         if sys.platform.startswith("linux"):
             binaries_dir = join("Build", "Binaries-linux-x86_64-release")
->>>>>>> 897a47a8
         else:
-            binaries_dir = join("build-release", "Binaries")
+            binaries_dir = join("Build", "Binaries-solaris-sparc-release")
         lib_dir = join(binaries_dir,"Lib")
         for the_lib in static_libs:
-            cp_file2(opticks_code_dir, out_dir, lib_dir, "libopticks-%s.a" % (the_lib.lower()))
-            os.symlink(join(out_dir, lib_dir, "libopticks-%s.a" % (the_lib.lower())), join(out_dir, lib_dir, "lib%s.a" % (the_lib)))
-        #cp_file2(opticks_code_dir, out_dir, lib_dir, "libSimpleApiLib.so")
-        #cp_file2(opticks_code_dir, out_dir, lib_dir, "ModuleShell.os")
+            cp_file2(opticks_code_dir, out_dir, lib_dir, "lib%s.a" % (the_lib))
+        cp_file2(opticks_code_dir, out_dir, lib_dir, "libSimpleApiLib.so")
+        cp_file2(opticks_code_dir, out_dir, lib_dir, "ModuleShell.os")
 
         for the_plugin in sample_plugins:
             cp_file2(opticks_code_dir, out_dir,
