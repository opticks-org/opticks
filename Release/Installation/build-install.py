#!/usr/bin/env python3

"""Generate installation packages for Opticks on both Windows and Solaris.

On Windows, this script uses the Windows Installer XML Toolset
(i.e. wix.sourceforge.net) to generate a .msi for the Windows 32-bit
version and a .msi for the Windows 64-bit version of Opticks.

On Solaris, this script uses Solaris Package commands (i.e. man pkgmk)
to generate a Solaris package for Opticks.

"""
import subprocess
import os
import os.path
import sys
import optparse
import traceback
import re
import zipfile
import shutil
import uuid

class ScriptException(Exception):
    """Report error while running script"""

def execute_process(args, bufsize=0, executable=None, preexec_fn=None,
      close_fds=None, shell=False, cwd=None, env=None,
      universal_newlines=False, startupinfo=None, creationflags=0):
    if sys.platform.startswith("win"):
        stdin = subprocess.PIPE
        stdout = sys.stdout
        stderr = sys.stderr
    else:
        stdin = None
        stdout = None
        stderr = None

    process = subprocess.Popen(args, bufsize=bufsize, stdin=stdin,
          stdout=stdout, stderr=stderr, executable=executable,
          preexec_fn=preexec_fn, close_fds=close_fds, shell=shell,
          cwd=cwd, env=env, universal_newlines=universal_newlines,
          startupinfo=startupinfo, creationflags=creationflags)
    if sys.platform.startswith("win"):
        process.stdin.close()
    returncode = process.wait()
    return returncode

def run_wix(input_files, wix_path, variables, extensions, culture,
            suppress_warnings, output_path, output_name = None):
    """Run Wix to generate a .msi from a .wxs file.

    Runs candle.exe and light.exe from the Wix Tool to generate a
    .msi file from a .wxs file.
    @param input_files: Path to the .wxs (i.e. Wix xml file) to be built
                        into the .msi
    @type input_files: L{list} of L{str}
    @param wix_path: Path to where the Wix Installation is located,
                     i.e. where candle.exe and light.exe are located
    @type wix_path: L{str}
    @param variables: The key/value pairs that will be passed as
                      candle.exe and light.exe as variables when
                      creating the installation.
    @type variables: L{dict} with values of type L{str}
    @param extensions: A list of Wix extensions that should be
                       compiled into the .msi.  None can be provided.
    @type extensions: L{list} of type L{str}
    @param culture: The name of the culture to use for any Wix extensions.
                    None can be provided.
    @type culture: L{str}
    @param suppress_warnings: The list of warning numbers to suppress
                              when running light.exe, i.e. -sw<N>
    @type suppress_warnings: L{list} of type L{str}
    @param output_path: The directory where the resulting .wixobj and
                        .msi should be generated to.
    @type output_path: L{str}
    @param output_name: The name of the resulting .msi and .wixobj file
                        generated to the output_path directory.  The
                        default is None, which means the name of the
                        first input_file .wxs file will be used.
    @type output_name: L{str}
    @return: Return zero on success, non-zero on failure.
    @rtype: L{int}

    """
    if len(input_files) == 0:
        return 1
    candle_args = list()
    candle_args.append(os.path.join(wix_path,"candle.exe"))
    for key in variables.keys():
        candle_args.append("-d%s=%s" % (key, variables[key]))
    if output_name is None:
        output_name = os.path.splitext(os.path.basename(input_files[0]))[0]
    abs_output_path = os.path.abspath(output_path)
    if not(os.path.exists(abs_output_path)):
        os.makedirs(abs_output_path)
    candle_args.append("-out")
    #the join with empty string is to add trailing slash,
    #which candle.exe requires
    candle_args.append(os.path.join(abs_output_path, ""))
    candle_args.append("-wx")
    if extensions is not None:
        for ext in extensions:
            candle_args.append("-ext")
            candle_args.append(ext)
    for the_file in input_files:
        candle_args.append(the_file)
    print("Compiling...", " ".join(candle_args))
    retcode = execute_process(candle_args)
    if retcode != 0:
        return retcode

    light_args = list()
    light_args.append(os.path.join(wix_path,"light.exe"))
    for key in variables.keys():
        light_args.append("-d%s=%s" % (key, variables[key]))
    light_args.append("-out")
    msi_file = os.path.join(abs_output_path, output_name) + ".msi"
    light_args.append(msi_file)
    light_args.append("-wx")
    for warning in suppress_warnings:
        light_args.append("-sw%s" %(warning))
    if extensions is not None:
        for ext in extensions:
            light_args.append("-ext")
            light_args.append(ext)
    if culture is not None:
        light_args.append("-cultures:%s" % (culture))

    for the_file in input_files:
        wix_obj_file = os.path.join(abs_output_path,
            os.path.splitext(os.path.basename(the_file))[0] + ".wixobj")
        light_args.append(wix_obj_file)
    print("Linking...", " ".join(light_args))
    retcode = execute_process(light_args)
    return retcode

class WixDirectoryGenerator:
    def __init__(self, root_directory, path_to_search, disk_id,
                 space_per_level):
        self.root_directory = root_directory
        self.path_to_search = path_to_search
        self.disk_id = disk_id
        self.space_per_level = space_per_level

    def generate_helper(self, file_object, initial_level):
        self.walk_dir(self.path_to_search, initial_level, file_object)

    def walk_dir(self, path, level, output):
        total_path = os.path.join(self.root_directory, path)
        directories = list()
        files = list()
        for filename in os.listdir(total_path):
            total_current_path = os.path.join(total_path, filename)
            if os.path.isdir(total_current_path):
                directories.append(filename)
            else:
                files.append(filename)

        padding = " " * self.space_per_level * level
        output.write('%s<Directory Id="%s" Name="%s" '\
            'DiskId="%s" FileSource="%s">\n' % (padding,
            self.directory_id(path), self.directory_name(path),
            self.disk_id, self.directory_file_source(path)))

        if len(files) != 0:
            padding = " " * self.space_per_level * (level + 1)
            output.write('%s<Component Id="%s" Guid="%s" Win64="%s">\n' % \
                (padding, self.component_id(path),
                self.component_guid(path), self.component_64bit(path)))

        for filename in files:
            padding = " " * self.space_per_level * (level + 2)
            output.write('%s<File Name="%s" Id="%s" />\n' % (padding,
                self.file_name(path, filename), self.file_id(path, filename)))

        if len(files) != 0:
            padding = " " * self.space_per_level * (level + 1)
            output.write("%s</Component>\n" % (padding))

        for the_dir in directories:
            relative_current_dir = os.path.join(path, the_dir)
            self.walk_dir(relative_current_dir, level+1, output)

        padding = " " * self.space_per_level * level
        output.write("%s</Directory>\n" % (padding))

class HelpGenerator(WixDirectoryGenerator):
    def __init__(self, root_directory, path_to_search, disk_id,
                 wix_output_file, extra_output):
        WixDirectoryGenerator.__init__(self, root_directory,
            path_to_search, disk_id, 3)
        self.file_dict = dict()
        self.wix_output_file = wix_output_file
        self.extra_output = extra_output
    def generate(self):
        self.path_identifier = dict()
        self.component_ids = dict()
        self.component_guids = dict()
        output = open(self.wix_output_file, "w")
        output.write("""<?xml version="1.0" encoding="utf-8"?>
<?include Opticks-Version.wxi ?>
<Wix xmlns="http://schemas.microsoft.com/wix/2006/wi"
     RequiredVersion="3.0.2925.0">
   <Fragment Id="Opticks-Help">
      <DirectoryRef Id="TARGETDIR">\n""")
        WixDirectoryGenerator.generate_helper(self, output, 3)
        output.write("""      </DirectoryRef>
   </Fragment>
</Wix>""")
        output.close()
        self.extra_output.write("Component IDs\n")
        for key in list(self.component_ids.keys()):
            self.extra_output.write('<ComponentRef Id="%s" />' % (key))
            self.extra_output.write("\n")
        self.extra_output.write("\nComponent GUIDs\n")
        for guid in list(self.component_guids.keys()):
            self.extra_output.write('<?define %s = "" ?>' % (guid))
            self.extra_output.write("\n")

        return 0
    def get_path_identifier(self, path):
        last_path_element = os.path.basename(path)
        last_path_element = last_path_element.replace("-", "_")
        last_path_element = last_path_element.replace(" ", "_")
        last_path_element = last_path_element.replace("&", "")
        last_path_element = last_path_element.lower()

        if last_path_element in self.path_identifier:
            path_list = self.path_identifier[last_path_element]
            try:
                index = path_list.index(path)
                if index == 0:
                    return last_path_element
                else:
                    return "%s%s" % (last_path_element, index)
            except Exception:
                path_list.append(path)
                return "%s%s" % (last_path_element, len(path_list))
        else:
            self.path_identifier[last_path_element] = [path]
            return last_path_element
    def directory_id(self, path):
        return "D__Help_%s" % (self.get_path_identifier(path))
    def directory_name(self, path):
        if path == self.path_to_search:
            return self.path_to_search
        else:
            return os.path.basename(path)
    def directory_file_source(self, path):
        trimmed_path = path[len(self.path_to_search):]
        return "$(var.OpticksHelpDir)%s" % (trimmed_path)
    def component_id(self, path):
        key = "C__Help_%s" % (self.get_path_identifier(path))
        self.component_ids[key] = 1
        return key
    def component_guid(self, path):
        guid = "C__Help_%s_Guid" % (self.get_path_identifier(path))
        self.component_guids[guid] = 1
        return "$(var.%s)" % (guid)
    def component_64bit(self, path):
        return "no"
    def file_name(self, path, filename):
        clean_filename = filename.replace("&", "&amp;")
        return clean_filename
    def file_id(self, path, filename):
        return "F__Help_%s" % \
            (self.get_path_identifier(os.path.join(path, filename)))

class CommonBuilder:
    def __init__(self, opticks_code_dir, verbosity):
        self.opticks_code_dir = opticks_code_dir
        self.verbosity = verbosity

    def clean(self):
        shutil.rmtree(self.output_dir, True)

    def require_code_dir(self):
        if self.opticks_code_dir is None:
            if "OPTICKS_CODE_DIR" in os.environ:
                self.opticks_code_dir = os.environ["OPTICKS_CODE_DIR"]
            elif os.path.exists("../../Code"):
                self.opticks_code_dir = os.path.abspath("../../Code")
            else:
                raise ScriptException("The path to the "\
                    "Opticks source code was not provided, see "\
                    "-c or --code-dir")

        if not(os.path.exists(self.opticks_code_dir)):
            raise ScriptException("The path to the Opticks "\
                "source code does not exist %s, see -c or "\
                "--code-dir" % (self.opticks_code_dir))

    def update_version(self, new_version):
        """Updates the version number that is used when generating the .msi.

        Updates the Opticks-Version.wxi file to have the new version number
        and also updates the product and upgrades codes for the 32-bit and
        64-bit version of the .msi package.

        @param new_version: The version in the format of major.minor.
        For the MSI, the version # provided is used for display purposes.  The internal
        MSI version # will always be 1.0.0 since the GUIDs will be updated.
        For the Solaris package, the version # provided will be the actual
        version # of the generated package.
        @type new_version: L{str}

        @rtype: L{int}

        """
        msi_version = "1.0.0"
        if new_version == "current":
            self.require_code_dir()
            sys.path.append(self.opticks_code_dir)
            import commonutils
            new_version = \
                commonutils.get_app_version_only(self.opticks_code_dir)
            if self.verbosity >= 1:
                print("Detected application version as %s" % (new_version))

        if self.verbosity > 1:
            print("Updating MSI version #...")
        if self.verbosity > 1:
            print("Setting MSI Display Version # to %s" % (new_version))
        if self.verbosity > 1:
            print("Setting MSI Internal Version # to %s" % (msi_version))
        version_file = open("Opticks-Version.wxi", "r")
        version_file_contents = version_file.read()
        version_file.close()

        version_file_contents = \
            re.sub(r'(PublicVersionNumber\s*?\=\s*?").*?(")',
            r"\g<1>%s\g<2>" % (new_version), version_file_contents)
        version_file_contents = \
            re.sub(r'(InternalVersionNumber\s*?\=\s*?").*?(")',
            r"\g<1>%s\g<2>" % (msi_version), version_file_contents)
        guid_matcher = \
            re.compile('<\?\s*?define\s*?\S+?Guid\s*?\=\s*?"(?P<guid>.*?)"')
        current_pos = 0
        if self.verbosity > 1:
            print("Updating GUID's...")
        while True:
            match_obj = guid_matcher.search(version_file_contents, current_pos)
            if match_obj:
                new_uuid = str(uuid.uuid4())
                version_file_contents = \
                    version_file_contents[:match_obj.start(1)] + \
                    new_uuid + version_file_contents[match_obj.end(1):]
                current_pos = match_obj.start(1)
            else:
                break
        if self.verbosity > 1:
            print("Done updating GUIDs")

        version_file = open("Opticks-Version.wxi", "w")
        version_file.write(version_file_contents)
        version_file.close()

        if self.verbosity >= 1:
            print("Opticks-Version.wxi has been updated to reference "\
                "the new version. You must re-run this script with "\
                "--32 or --64 to generate a .msi that uses the "\
                "new version number.  Please commit the "\
                "Opticks-Version.wxi change to Subversion.")
        if self.verbosity > 1:
            print("Done updating MSI version #")

        if self.verbosity > 1:
            print("Updating pkg version #...")
        pkginfo_file = open("pkginfo", "r")
        pkginfo = pkginfo_file.read()
        pkginfo_file.close()
        pkginfo = re.sub(r"VERSION=.+?\n", "VERSION=%s\n" % (new_version),
            pkginfo)
        pkginfo_file = open("pkginfo", "w")
        pkginfo_file.write(pkginfo)
        pkginfo_file.close()
        if self.verbosity >= 1:
            print("pkginfo has been updated to reference the new version. "\
            "You must re-run this script to generate a Solaris Package "\
            "that uses the new version number.  Please commit the pkginfo "\
            "change to Subversion.")
        if self.verbosity > 1:
            print("Done updating pkg version #")


class WixBuilder(CommonBuilder):
    def __init__(self, wix_path, opticks_code_dir, opticks_dependencies_dir,
                 opticks_release_dir, package_dir, verbosity):
        """Construct a Wix Builder object
        @param wix_path: See L{run_wix}.
        @type wix_path: L{str}
        @param opticks_code_dir: The path to the Code folder
                                 checkout of the Opticks trunk, with
                                 a release 32-bit and release 64-bit
                                 build performed.
        @type opticks_code_dir: L{str}
        @param opticks_dependencies_dir: The path the Dependencies
                                         checkout of the OpticksSupport trunk.
        @type opticks_dependencies_dir: L{str}
        @param opticks_release_dir: The path to the Release folder
                                    checkout of the Opticks trunk.
        @type opticks_release_dir: L{str}
        @param package_dir: The path where the installer packages
                            should be placed.
        @type package_dir: L{str}
        @param verbosity: The chatiness level when outputting messages.
                          0 - quiet, 1 - normal, 2 - verbose
        @type verbosity: L{int}

        """
        CommonBuilder.__init__(self, opticks_code_dir, verbosity)
        self.wix_path = wix_path
        self.opticks_dependencies_dir = opticks_dependencies_dir
        self.opticks_release_dir = opticks_release_dir
        self.output_dir = os.path.abspath("WixOutput")
        self.package_dir = package_dir

    def generate_installer(self, is_64_bit):
        """Generate either the Opticks-32bit.msi to the Wix32Output
        folder or Opticks-64bit.msi to the Wix64Output folder.
        @param is_64_bit: True if the 64-bit version of the
                          .msi should be built, False if the
                          32-bit version should be built.
        @type is_64_bit: L{bool}
        @rtype: L{int}

        """
        if self.verbosity > 1:
            print("Generating MSI...")

        if self.wix_path is None:
            raise ScriptException("The path to the Windows "\
                "Installer XML Toolset was not provided, see --wix-path")

        if not(os.path.exists(self.wix_path)):
            raise ScriptException("The path to Windows Installer "\
                "XML Toolset, %s is invalid" % (self.wix_path))

        self.require_code_dir()

        if self.opticks_dependencies_dir is None:
<<<<<<< HEAD
            if os.environ.has_key("OPTICKSDEPENDENCIES"):
                self.opticks_dependencies_dir = os.environ["OPTICKSDEPENDENCIES"]
            elif os.path.exists("../../Dependencies"):
                self.opticks_dependencies_dir = os.path.abspath("../../Dependencies")
=======
            if "OPTICKSDEPENDENCIES" in os.environ:
                self.opticks_dependencies_dir = \
                    os.environ["OPTICKSDEPENDENCIES"]
>>>>>>> 897a47a8
            else:
                raise ScriptException("The path to the Opticks "\
                    "dependencies was not provided, see -d or "\
                    "--dependencies")

        if not(os.path.exists(self.opticks_dependencies_dir)):
            raise ScriptException("The path to the Opticks "\
                "dependencies does not exist %s, see -d or "\
                "--dependencies" % (self.opticks_dependencies_dir))

        if self.opticks_release_dir is None:
            raise ScriptException("The path to the Opticks release "\
                "directory was not provided, see -r or --release-dir")

        if not(os.path.exists(self.opticks_release_dir)):
            raise ScriptException("The path to the Opticks release "\
                "directory does not exist %s, see -r or "\
                "--release-dir" % (self.opticks_release_dir))

        #determine version # stored in Opticks-Version.wxi
        opticks_version_file = open("Opticks-Version.wxi", "r")
        opticks_version_contents = opticks_version_file.read()
        opticks_version_file.close()

        match_obj = re.search(r'PublicVersionNumber\s*?\=\s*?"(.*?)"',
            opticks_version_contents)
        version_number = "Unknown"
        if match_obj:
            version_number = match_obj.group(1)

        ivars = dict()
        ivars["OpticksCodeDir"] = self.opticks_code_dir
        if is_64_bit:
            msi_name = "Opticks-%s-64bit" % (version_number)
            ivars["Is64Bit"] = "True"
            ivars["OpticksBinariesDir"] = \
                os.path.join(self.opticks_code_dir, "Build64/Release/Binaries")
            output_path = os.path.join(self.output_dir, "64")
            ivars["OpticksDependenciesDir"] = \
                self.get_dependencies(True, output_path)
            ivars["Opticks32BitDependenciesDir"] = \
                self.get_dependencies(False,
                os.path.join(self.output_dir, "32"))
            ivars["VisualStudioRuntimeDir"] = \
                os.path.abspath(os.path.join("VisualStudioRuntime", "x64"))
        else:
            msi_name = "Opticks-%s-32bit" % (version_number)
            ivars["Is32Bit"] = "True"
            ivars["OpticksBinariesDir"] = \
                os.path.join(self.opticks_code_dir, "Build32/Release/Binaries")
            output_path = os.path.join(self.output_dir, "32")
            ivars["OpticksDependenciesDir"] = \
                self.get_dependencies(False, output_path)
            ivars["Opticks32BitDependenciesDir"] = \
                ivars["OpticksDependenciesDir"]
            ivars["VisualStudioRuntimeDir"] = \
                os.path.abspath(os.path.join("VisualStudioRuntime", "Win32"))

        ivars["OpticksHelpDir"] = self.get_help()
        ivars["VisualStudio32BitRuntimeDir"] = \
            os.path.abspath(os.path.join("VisualStudioRuntime", "Win32"))
        ivars["OpticksReleaseDir"] = \
            os.path.abspath(self.opticks_release_dir)

        if self.verbosity > 1:
            print("Generating other ClassificationLevel files by "\
            "using ClassificationLevels-T.txt as the base...")
        self.generate_classification_file(os.path.join(self.output_dir,
            "ClassificationLevels-U.txt"), 1)
        self.generate_classification_file(os.path.join(self.output_dir,
            "ClassificationLevels-C.txt"), 2)
        self.generate_classification_file(os.path.join(self.output_dir,
            "ClassificationLevels-S.txt"), 3)
        ivars["OpticksClassificationDir"] = self.output_dir
        if self.verbosity > 1:
            print("Done generating other ClassificationLevel files")

        installer_created = run_wix(["Opticks.wxs", "Opticks-Help.wxs",
            "Opticks-UI.wxs"],
            self.wix_path,
            ivars,
            ["WixUtilExtension"],
            "en-us",
            ["1076"],
            output_path,
            msi_name)

        if installer_created != 0:
            raise ScriptException("Running Wix failed to generate "\
                "the installer, the Wix error code "\
                "is %s" % (installer_created))

        if self.package_dir is not None and os.path.exists(self.package_dir):
            shutil.copy(os.path.abspath(os.path.join(output_path,
                msi_name + ".msi")), self.package_dir)
        if self.verbosity > 1:
            "Done generating MSI"

    def generate_classification_file(self, output_file, linecount):
        class_file = open("ClassificationLevels-T.txt", "r")
        output = open(output_file, "w")
        count = 4
        for line in class_file:
            if count <= linecount:
                output.write(line)
            count = count - 1
        output.close()

    def get_dependencies(self, is_64_bit, output_path):
        if is_64_bit:
            platform = "64"
        else:
            platform = "32"
        dependencies_output = os.path.join(output_path, "Dependencies")
        sys.path.append(self.opticks_code_dir)
        import commonutils
        if not(os.path.exists(dependencies_output)):
            if self.verbosity > 1:
                print("Gathering dependency libraries for %s "\
                "platform..." % (platform))

            dependencies_list = \
                commonutils.get_dependencies(self.opticks_dependencies_dir,
                "Windows", False, platform)
            commonutils.copy_dependencies(dependencies_list,
                dependencies_output)
            if self.verbosity > 1:
                print("Done gathering dependency libraries")
        return dependencies_output

    def generate_wix_for_help(self):
        if self.verbosity > 1:
            print("Generating Opticks-Help.wxs from checked-in help...")
        self.get_help()
        help_output = os.path.join(self.output_dir, "Help")
        if self.verbosity > 1:
            print("Creating Opticks-Help.wxs by traversing "\
            "contents of Help dir at %s..." % (help_output))
        generator = HelpGenerator(self.output_dir, "Help", "1",
            "Opticks-Help.wxs", sys.stdout)
        retcode = generator.generate()
        if retcode != 0:
            raise ScriptException("There was an error while generating "\
                "the Opticks-Help.wxs")
        if self.verbosity >= 1:
            print("The Opticks-Help.wxs has been replaced by recursively "\
            "walking the directory structure of the unzipped Help.  "\
            "Above you will see the Component IDs that you be "\
            "inserted into Opticks.wxs.  You will also see the "\
            "Component GUIDs that should be inserted into "\
            "Opticks-Version.wxi and then this script should be "\
            "re-run with the --update-version argument.")
        if self.verbosity > 1:
            print("Done generating Opticks-Help.wxs")


    def get_help(self):
        help_output = os.path.join(self.output_dir, "Help")
        if not(os.path.exists(help_output)):
            help_zip_path = os.path.join(self.opticks_release_dir,
                "Help", "Opticks.zip")
            total_help_output = os.path.join(help_output, "Opticks")
            if self.verbosity > 1:
                print("Unpacking Help located at %s "\
                 "to %s..." % (help_zip_path, total_help_output))
            unzip_file(help_zip_path, total_help_output)
            if self.verbosity > 1:
                print("Done unpacking Help")
        return help_output

def run_pkgmk(variables, output_path):
    """Runs pkgmk with the given variables to generate a package in
    the given output_path.

    This function will run pkgmk (i.e. man pkgmk) to generate a Solaris package.  It will
    then run pkgchk (i.e. man pkgchk) to check the generated Solaris package to make sure
    it is correct.
    @param variables: The key/value pairs that will be passed to pkgmk when creating the package.
    @type variables: L{dict}
    @param output_path: The directory that the package should be generated to.
    @type output_path: L{string}
    @return: Returns zero on success, non-zero on failure.
    @rtype: L{int}

    """
    pkgmk_args = list()
    pkgmk_args.append("pkgmk")
    pkgmk_args.append("-o")
    pkgmk_args.append("-d")
    pkgmk_args.append(output_path)
    for key in variables.keys():
        pkgmk_args.append("%s=%s" % (key, variables[key]))

    if not(os.path.exists(output_path)):
        os.makedirs(output_path)
    print("Building Package", " ".join(pkgmk_args))
    ret_code = execute_process(pkgmk_args)
    if ret_code != 0:
        return ret_code
    return execute_process(("pkgchk -d %s" % (output_path)).split(" "))

class PackageBuilder(CommonBuilder):
    def __init__(self, opticks_code_dir, opticks_dependencies_dir,
                 opticks_release_dir, package_dir, verbosity):
        CommonBuilder.__init__(self, opticks_code_dir, verbosity)
        self.output_dir = os.path.abspath("PackageOutput")
        self.opticks_dependencies_dir = opticks_dependencies_dir
        self.opticks_release_dir = opticks_release_dir
        self.package_dir = package_dir

    def get_data_from_pkginfo(self, param):
        pkginfo_file = open("pkginfo", "r")
        pkginfo = pkginfo_file.read()
        pkginfo_file.close()
        parammatch = re.search(param + r"=(.+?)\n", pkginfo)
        if parammatch is not None:
            value = parammatch.group(1)
            return value
        return ""

    def generate_installer(self):
        """Generate the Opticks Solaris package to the PackageOutput folder.
        @rtype: L{int}

        """
        if self.verbosity > 1:
            print("Generating Solaris package...")
        if self.opticks_code_dir is None:
            if "OPTICKS_CODE_DIR" in os.environ:
                self.opticks_code_dir = os.environ["OPTICKS_CODE_DIR"]
            else:
                raise ScriptException("The path to the Opticks source "\
                    "code was not provided, see -c or --code-dir")

        if not(os.path.exists(self.opticks_code_dir)):
            raise ScriptException("The path to the Opticks source "\
                "code does not exist %s, see -c or "\
                "--code-dir" % (self.opticks_code_dir))

        if self.opticks_dependencies_dir is None:
            if "OPTICKSDEPENDENCIES" in os.environ:
                self.opticks_dependencies_dir = \
                    os.environ["OPTICKSDEPENDENCIES"]
            else:
                raise ScriptException("The path to the Opticks "\
                    "dependencies was not provided, see -d or "\
                    "--dependencies")

        if not(os.path.exists(self.opticks_dependencies_dir)):
            raise ScriptException("The path to the Opticks "\
                "dependencies does not exist %s, see -d or "\
                "--dependencies" % (self.opticks_dependencies_dir))

        if self.opticks_release_dir is None:
            raise ScriptException("The path to the Opticks release"
                "directory was not provided, see -r or --release-dir")

        if not(os.path.exists(self.opticks_release_dir)):
            raise ScriptException("The path to the Opticks release"\
                "directory does not exist %s, see -r or "\
                "--release-dir" % (self.opticks_release_dir))

        ivars = dict()
        ivars["OpticksCodeDir"] = self.opticks_code_dir
        ivars["OpticksBinariesDir"] = os.path.join(self.opticks_code_dir,
            "Build64/Release/Binaries")
        ivars["OpticksDependenciesDir"] = \
            self.get_dependencies(self.output_dir)
        ivars["OpticksHelpDir"] = self.get_help()
        ivars["OpticksReleaseDir"] = os.path.abspath(self.opticks_release_dir)
        ivars["currentDir"] = os.path.abspath(".")
        pkg_success = run_pkgmk(ivars, self.output_dir)
        if pkg_success != 0:
            raise ScriptException("Running pkgmk failed with "\
                "an error code of %s" % (pkg_success))

        version = self.get_data_from_pkginfo("VERSION")
        pkgname = self.get_data_from_pkginfo("PKG")
        output_pkg_name = "opticks-%s-sol10-sparc.pkg" % (version)

        if self.verbosity > 1:
            print("Creating datastream format of package...")
        pkgtrans_args = list()
        pkgtrans_args.append("pkgtrans")
        pkgtrans_args.append("-s")
        pkgtrans_args.append(self.output_dir)
        pkgtrans_args.append(output_pkg_name)
        pkgtrans_args.append(pkgname)

        retcode = execute_process(pkgtrans_args)
        if retcode != 0:
            raise ScriptException("Running pkgtrans failed with "\
                "an error code of %s" % (retcode))
        if self.verbosity > 1:
            print("Done creating datastream format of package")

        if self.package_dir is not None and os.path.exists(self.package_dir):
            output_tar_bz2 = os.path.abspath(os.path.join(self.package_dir,
                "opticks-%s-sol10-sparc.tar.bz2" % (version)))
            if self.verbosity > 1:
                print("Creating compressed archive at %s..." % (output_tar_bz2))
            tar_input = os.path.abspath(os.path.join(self.output_dir,
                "tar-input"))
            if os.path.exists(tar_input):
                shutil.rmtree(tar_input, True)
            os.makedirs(tar_input)
            shutil.copy2(os.path.abspath(os.path.join(self.output_dir,
                output_pkg_name)), os.path.join(tar_input, output_pkg_name))

            tar_args = list()
            tar_args.append("tar")
            tar_args.append("-cvf")
            tar_args.append("-")
            tar_args.append(".")
            tar = subprocess.Popen(tar_args,
                stdout=subprocess.PIPE, cwd=tar_input)

            output_handle = open(output_tar_bz2, "wb")
            bzip2_args = list()
            bzip2_args.append("bzip2")
            bzip2_args.append("-c")
            bzip2 = subprocess.Popen(bzip2_args,
                stdin=tar.stdout, stdout=output_handle)

            tar_ret = tar.wait()
            bzip_ret = bzip2.wait()
            output_handle.close()
            if tar_ret != 0:
                raise ScriptException("Running tar failed with an error "\
                    "code of %s" % (tar_ret))
            if bzip_ret != 0:
                raise ScriptException("Running bzip2 failed with an "\
                    "error code of %s" % (bzip_ret))

            shutil.rmtree(tar_input, True)
            if self.verbosity > 1:
                print("Done creating compressed archive")
        if self.verbosity > 1:
            print("Done generating Solaris package")

    def get_dependencies(self, output_path):
        dependencies_output = os.path.join(output_path, "Dependencies")
        if not(os.path.exists(dependencies_output)):
            if self.verbosity > 1:
                print("Gathering dependency libraries...")
            sys.path.append(self.opticks_code_dir)
            import commonutils

            dependencies_list = \
                commonutils.get_dependencies(self.opticks_dependencies_dir,
                "Solaris", False, "64")
            commonutils.copy_dependencies(dependencies_list,
                dependencies_output)
            if self.verbosity > 1:
                print("Done gathering dependency libraries")
        return dependencies_output

    def get_help(self):
        help_output = os.path.join(self.output_dir, "Help")
        if not(os.path.exists(help_output)):
            help_zip_path = os.path.join(self.opticks_release_dir,
                "Help", "Opticks.zip")
            total_help_output = os.path.join(help_output, "Opticks")
            if self.verbosity > 1:
                print("Unpacking Help located at %s to "\
                    "%s..." % (help_zip_path, total_help_output))
            unzip_file(help_zip_path, total_help_output)
            if self.verbosity > 1:
                print("Done unpacking Help")

        help_prototype_path = os.path.join(self.output_dir, "help-prototype")
        if self.verbosity > 1:
            print("Generating help-prototype in %s by traversing "\
                "contents of Help dir at "\
                "%s..." % (help_prototype_path, help_output))
        help_prototype = open(help_prototype_path, "w")
        for dirpath, dirnames, filenames in os.walk(help_output):
            for the_dir in dirnames:
                total_path = os.path.join(dirpath, the_dir)
                total_path = total_path[len(help_output):]
                help_prototype.write("d none $APPDIR/Help%s "\
                    "0755 root $GROUP\n" % (total_path))
            for the_file in filenames:
                total_path = os.path.join(dirpath, the_file)
                total_path = total_path[len(help_output):]
                help_prototype.write("f none $APPDIR/Help%s="\
                    "$OpticksHelpDir%s 0644 root "\
                    "$GROUP\n" % (total_path, total_path))
        if self.verbosity > 1:
            print("Done generating help-prototype")
        return help_output


class SConsBuilder(CommonBuilder):
    def __init__(self, opticks_code_dir, opticks_dependencies_dir,
                 opticks_release_dir, package_dir, verbosity):
        CommonBuilder.__init__(self, opticks_code_dir, verbosity)
        self.output_dir = os.path.abspath("PackageOutput")
        self.opticks_dependencies_dir = opticks_dependencies_dir
        self.opticks_release_dir = opticks_release_dir
        #####
        # Change this if you need a different package version number
        # This is almost never needed. Always use an odd number since the
        # RPM will use package_version+1
        #####
        self.package_version = 1
        self.package_dir = package_dir

    def generate_installer(self):
        """Generate the Opticks Linux package to the PackageOutput folder.
        @rtype: L{int}

        """
        if self.verbosity > 1:
            print("Cleaning out old PackageOutput temporary directory...")
        self.clean()
        if self.verbosity > 1:
            print("Generating Linux package...")
        if self.opticks_code_dir is None:
            if "OPTICKS_CODE_DIR" in os.environ:
                self.opticks_code_dir = os.environ["OPTICKS_CODE_DIR"]
            else:
                raise ScriptException("The path to the Opticks source "\
                    "code was not provided, see -c or --code-dir")

        if not(os.path.exists(self.opticks_code_dir)):
            raise ScriptException("The path to the Opticks source "\
                "code does not exist %s, see -c or "\
                "--code-dir" % (self.opticks_code_dir))

        if self.opticks_dependencies_dir is None:
            if "OPTICKSDEPENDENCIES" in os.environ:
                self.opticks_dependencies_dir = \
                    os.environ["OPTICKSDEPENDENCIES"]
            else:
                raise ScriptException("The path to the Opticks "\
                    "dependencies was not provided, see -d or "\
                    "--dependencies")

        if not(os.path.exists(self.opticks_dependencies_dir)):
            raise ScriptException("The path to the Opticks "\
                "dependencies does not exist %s, see -d or "\
                "--dependencies" % (self.opticks_dependencies_dir))

        if self.opticks_release_dir is None:
            raise ScriptException("The path to the Opticks release"
                "directory was not provided, see -r or --release-dir")

        if not(os.path.exists(self.opticks_release_dir)):
            raise ScriptException("The path to the Opticks release"\
                "directory does not exist %s, see -r or "\
                "--release-dir" % (self.opticks_release_dir))

        if self.verbosity > 1:
            print("Creating debian format of package")

        sys.path.append(self.opticks_code_dir)
        import commonutils
        version = commonutils.get_app_version_only(self.opticks_code_dir)
        version += "-%i" % self.package_version
        self.get_help() # unpack the Help files
        scons_args = list()
        scons_args.append('scons')
        scons_args.append('CODEDIR=%s' % self.opticks_code_dir)
        scons_args.append('BUILDDIR=%s' % os.path.join(self.opticks_code_dir,"Build64"))
        scons_args.append('OPTICKSDEPENDENCIES=%s' % self.opticks_dependencies_dir)
        scons_args.append('VERSION=%s' % version)
        scons_args.append('OUTPUT_DIR=%s' % self.output_dir)

        if self.verbosity > 1:
            print("Execute:"," ".join(scons_args))
        retcode = execute_process(scons_args)
        if retcode != 0:
            raise ScriptException("Running scons failed with "\
                "an error code of %s" % (retcode))
        if self.package_dir is not None:
            try:
                os.mkdir(self.package_dir)
            except OSError: # already exists...ignore the error
                pass
            #shutil.copy2(os.path.abspath(os.path.join(self.output_dir,"opticks_%s_amd64.deb" % version)), self.package_dir)
        if self.verbosity > 1:
            print("Done creating debian format of package")

        if self.verbosity > 1:
            print("Creating RPM format of package")
        
        oldpath = os.path.abspath(os.curdir)
        if self.package_dir is not None:
            os.chdir(self.package_dir)
        else:
            os.chdir(self.output_dir)

        if self.verbosity > 1:
            print("Done generating Linux package")

    def get_dependencies(self, output_path):
        dependencies_output = os.path.join(output_path, "Dependencies")
        if not(os.path.exists(dependencies_output)):
            if self.verbosity > 1:
                print("Gathering dependency libraries...")
            sys.path.append(self.opticks_code_dir)
            import commonutils

            dependencies_list = \
                commonutils.get_dependencies(self.opticks_dependencies_dir,
                "linux-x86_64", False, None)
            commonutils.copy_dependencies(dependencies_list,
                dependencies_output)
            if self.verbosity > 1:
                print("Done gathering dependency libraries")
        return dependencies_output

    def get_help(self):
        help_output = os.path.join(self.output_dir, "opt", "Opticks", "Help")
        if not(os.path.exists(help_output)):
            help_zip_path = os.path.join(self.opticks_release_dir,
                "Help", "Opticks.zip")
            total_help_output = os.path.join(help_output, "Opticks")
            if self.verbosity > 1:
                print("Unpacking Help located at %s to "\
                    "%s..." % (help_zip_path, total_help_output))
            unzip_file(help_zip_path, total_help_output)
            if self.verbosity > 1:
                print("Done unpacking Help")

        if self.verbosity > 1:
            print("Done generating help-prototype")
        return help_output

def is_windows():
    """Determine if this script is executing on the Windows operating system.
    @return: Return True if script is executed on Windows, False otherwise.
    @rtype: L{bool}

    """
    return sys.platform.startswith("win32")

def unzip_file(src_file, dst_dir):
    """Unzip specified zip file to destination dir.  It will create
     directories represented in zip file.

     @param src_file: path of zip file
     @type src_file: L{str}
     @param dst_dir: path of destination directory
     @type dst_dir: L{str}

     The destination directory will be created if necessary.

    """
    if not(os.path.exists(dst_dir)):
        os.makedirs(dst_dir)
    zip_file = zipfile.ZipFile(src_file, "r")
    for file_info in zip_file.infolist():
        the_dir, the_file = os.path.split(file_info.filename)
        if len(the_file) == 0:
            continue
        full_dir = os.path.join(dst_dir, the_dir)
        if not(os.path.exists(full_dir)):
            os.makedirs(full_dir)
        file_contents = zip_file.read(file_info.filename)
        output_file = open(os.path.join(dst_dir, the_dir, the_file), "wb")
        output_file.write(file_contents)
        output_file.close()
        output_file = None
    zip_file.close()
    zip_file = None

def parse_args(args):
    """Use the optparse python module to parse the command-line
    arguments depending on whether the script is run on Windows or Solaris.

    @return: An object with the following attributes, run the script
    with -h to see descriptions:
      - build_32 (Windows Only)
      - build_64 (Windows Only)
      - wix_path (Windows Only)

    """
    if is_windows():
        desc = "Generate .msi packages for 32-bit and 64-bit "\
            "version of Opticks."
        package_name = ".msi"
    else:
        desc = "Generate Solaris package for Opticks."
        package_name = "package"
    parser = optparse.OptionParser(usage="%prog [options]",
                          version="%prog 1.0",
                          description=desc)
    if is_windows():
        parser.add_option("--32", action="store_true", dest="build_32",
              help="Build the .msi for the 32-bit version of Opticks.")
        parser.add_option("--64", action="store_true", dest="build_64",
              help="Build the .msi for the 64-bit version of Opticks.")
        parser.set_defaults(build_32=False, build_64=False)
        default_wix_path = r"C:\Program Files (x86)\Windows "\
            r"Installer XML v3\bin"
        if not(os.path.exists(default_wix_path)):
            default_wix_path = r"C:\Program Files\Windows Installer XML v3\bin"
            if not(os.path.exists(default_wix_path)):
                default_wix_path = None

        parser.add_option("--wix-path", action="store", dest="wix_path",
            help="The path where the Windows "\
            "Installer XML Toolset (WIX) (i.e. wix.sourceforge.net)"\
            "is installed.")
        parser.add_option("--update-help", action="store_true",
            dest="update_help",
            help="Read the contents of the Help.zip and update "\
            "Opticks-Help.wxs based on the contents of the .zip file")
        parser.set_defaults(wix_path=default_wix_path, update_help=False)

    parser.add_option("--clean", action="store_true", dest="clean_output",
          help="Clean any generated installer output")
    parser.add_option("-c", "--code-dir", action="store",
          dest="opticks_code_dir",
          help="The path to the checkout of the Code folder from "\
          "the Opticks trunk.")
    parser.add_option("-d", "--dependencies", action="store",
          dest="opticks_dependencies_dir",
          help="The path to the checkout of the Dependencies folder "\
          "from the OpticksSupport trunk.")
    parser.add_option("-r", "--release-dir", action="store",
          dest="opticks_release_dir",
          help="The path to the checkout of the Release folder from "\
          "the Opticks trunk.")
    parser.set_defaults(clean_output=False, opticks_release_dir="..")
    if is_windows():
        package_default_output = "WixOutput"
        package_format = ".zip's"
    else:
        package_default_output = "PackageOutput"
        package_format = ".tar.bz2's"
    parser.add_option("--update-version", action="store", dest="version",
        help="Update the appropriate files and then exit.  This "\
        "will cause the next run of this script to "\
        "generate a " + package_name +
        " with the provided version. This version should be major.minor. "\
        "You can include text in this version number but the string must "\
        "be less than 256 characters. You can use the special version of "\
        "'current' which will query the application version #.")
    parser.add_option("--package-dir", action="store", dest="package_dir",
        help="This is the directory where the resulting installers "\
        "should be placed, this directory must already exist.  "\
        "If this is not provided they will be placed under %s.  "\
        "Setting this causes the creation of the %s that can be "\
        "uploaded to the https://opticks.ballforge.net/"\
        "website." % (package_default_output, package_format))
    parser.add_option("-q", "--quiet", help="Print fewer messages",
        action="store_const", dest="verbosity", const=0)
    parser.add_option("-v", "--verbose", help="Print more messages",
        action="store_const", dest="verbosity", const=2)
    parser.set_defaults(verbosity=1)


    options = parser.parse_args(args[1:])[0]

    return options

def main(args):
    """Generate installation packages for Opticks on Windows and Solaris.
    @return: Return zero on success, non-zero on failure.
    @rtype: L{int}

    """

    options = parse_args(args)

    try:
        if is_windows():
            builder = WixBuilder(options.wix_path, options.opticks_code_dir,
                options.opticks_dependencies_dir, options.opticks_release_dir,
                options.package_dir, options.verbosity)
        elif sys.platform.startswith("linux"):
            builder = SConsBuilder(options.opticks_code_dir,
                options.opticks_dependencies_dir, options.opticks_release_dir,
                options.package_dir, options.verbosity)
        else:
            builder = PackageBuilder(options.opticks_code_dir,
                options.opticks_dependencies_dir, options.opticks_release_dir,
                options.package_dir, options.verbosity)

        if options.clean_output:
            if options.verbosity > 1:
                print("Cleaning previous output...")
            builder.clean()
            if options.verbosity > 1:
                print("Done cleaning")

        if options.version:
            builder.update_version(options.version)
            return 0

        if is_windows():
            if options.update_help:
                builder.generate_wix_for_help()
                return 0

            if options.build_32:
                builder.generate_installer(False)

            if options.build_64:
                builder.generate_installer(True)
        else:
            builder.generate_installer()
    except Exception as e:
        print("--------------------------")
        traceback.print_exc()
        print("--------------------------")
        return 2000

    return 0

if __name__ == "__main__":
    #sys.stdout = os.fdopen(sys.stdout.fileno(), 'wb', 0)
    retcode = main(sys.argv)
    if retcode != 0:
        print("ERROR: Return code is %s" % (retcode))
    sys.exit(retcode)<|MERGE_RESOLUTION|>--- conflicted
+++ resolved
@@ -279,8 +279,6 @@
         if self.opticks_code_dir is None:
             if "OPTICKS_CODE_DIR" in os.environ:
                 self.opticks_code_dir = os.environ["OPTICKS_CODE_DIR"]
-            elif os.path.exists("../../Code"):
-                self.opticks_code_dir = os.path.abspath("../../Code")
             else:
                 raise ScriptException("The path to the "\
                     "Opticks source code was not provided, see "\
@@ -440,16 +438,9 @@
         self.require_code_dir()
 
         if self.opticks_dependencies_dir is None:
-<<<<<<< HEAD
-            if os.environ.has_key("OPTICKSDEPENDENCIES"):
-                self.opticks_dependencies_dir = os.environ["OPTICKSDEPENDENCIES"]
-            elif os.path.exists("../../Dependencies"):
-                self.opticks_dependencies_dir = os.path.abspath("../../Dependencies")
-=======
             if "OPTICKSDEPENDENCIES" in os.environ:
                 self.opticks_dependencies_dir = \
                     os.environ["OPTICKSDEPENDENCIES"]
->>>>>>> 897a47a8
             else:
                 raise ScriptException("The path to the Opticks "\
                     "dependencies was not provided, see -d or "\
@@ -486,7 +477,8 @@
             msi_name = "Opticks-%s-64bit" % (version_number)
             ivars["Is64Bit"] = "True"
             ivars["OpticksBinariesDir"] = \
-                os.path.join(self.opticks_code_dir, "Build64/Release/Binaries")
+                os.path.join(self.opticks_code_dir, "Build",
+                "Binaries-x64-Release")
             output_path = os.path.join(self.output_dir, "64")
             ivars["OpticksDependenciesDir"] = \
                 self.get_dependencies(True, output_path)
@@ -499,7 +491,8 @@
             msi_name = "Opticks-%s-32bit" % (version_number)
             ivars["Is32Bit"] = "True"
             ivars["OpticksBinariesDir"] = \
-                os.path.join(self.opticks_code_dir, "Build32/Release/Binaries")
+                os.path.join(self.opticks_code_dir, "Build",
+                "Binaries-Win32-Release")
             output_path = os.path.join(self.output_dir, "32")
             ivars["OpticksDependenciesDir"] = \
                 self.get_dependencies(False, output_path)
@@ -715,7 +708,7 @@
         ivars = dict()
         ivars["OpticksCodeDir"] = self.opticks_code_dir
         ivars["OpticksBinariesDir"] = os.path.join(self.opticks_code_dir,
-            "Build64/Release/Binaries")
+            "Build", "Binaries-solaris-sparc-release")
         ivars["OpticksDependenciesDir"] = \
             self.get_dependencies(self.output_dir)
         ivars["OpticksHelpDir"] = self.get_help()
@@ -914,7 +907,7 @@
         scons_args = list()
         scons_args.append('scons')
         scons_args.append('CODEDIR=%s' % self.opticks_code_dir)
-        scons_args.append('BUILDDIR=%s' % os.path.join(self.opticks_code_dir,"Build64"))
+        scons_args.append('BUILDDIR=%s' % os.path.join(self.opticks_code_dir,"Build"))
         scons_args.append('OPTICKSDEPENDENCIES=%s' % self.opticks_dependencies_dir)
         scons_args.append('VERSION=%s' % version)
         scons_args.append('OUTPUT_DIR=%s' % self.output_dir)
