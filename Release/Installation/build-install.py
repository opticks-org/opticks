--- conflicted
+++ resolved
@@ -935,26 +935,6 @@
             os.chdir(self.package_dir)
         else:
             os.chdir(self.output_dir)
-<<<<<<< HEAD
-=======
-        alien_args = list()
-        alien_args.append('fakeroot')
-        alien_args.append('alien')
-        alien_args.append('--to-rpm')
-        alien_args.append('--scripts')
-        alien_args.append('opticks_%s_amd64.deb' % version)
-
-        if self.verbosity > 1:
-            print("Execute:"," ".join(alien_args))
-        retcode = execute_process(alien_args)
-        os.chdir(oldpath)
-        if retcode != 0:
-            raise ScriptException("Running alien failed with "\
-                "an error code of %s" % (retcode))
-
-        if self.verbosity > 1:
-            print("Done creating RPM format of package")
->>>>>>> d285b0f0
 
         if self.verbosity > 1:
             print("Done generating Linux package")
