<<<<<<< HEAD
=======
#!/usr/bin/env python
import sys
import subprocess
import os
import os.path
from os.path import join
import optparse
import traceback
import shutil
import datetime
import time
import zipfile
import re
import commonutils

def execute_process(args, bufsize=0, executable=None, preexec_fn=None,
      close_fds=None, shell=False, cwd=None, env=None,
      universal_newlines=False, startupinfo=None, creationflags=0):
    if sys.platform.startswith("win"):
        stdin = subprocess.PIPE
        stdout = sys.stdout
        stderr = sys.stderr
    else:
        stdin = None
        stdout = None
        stderr = None
    process = subprocess.Popen(args, bufsize=bufsize, stdin=stdin,
          stdout=stdout, stderr=stderr, executable=executable,
          preexec_fn=preexec_fn, close_fds=close_fds, shell=shell,
          cwd=cwd, env=env, universal_newlines=universal_newlines,
          startupinfo=startupinfo, creationflags=creationflags)
    if sys.platform.startswith("win"):
        process.stdin.close()
    returncode = process.wait()
    return returncode

class ScriptException(Exception):
    """Report error while running script"""

def is_windows():
    """Determine if this script is executing on the Windows operating system.
    @return: Return True if script is executed on Windows, False otherwise.
    @rtype: L{bool}

    """
    return sys.platform.startswith("win32")

class Builder:
    def __init__(self, dependencies, arcsdk, build_in_debug, verbosity):
        self.depend_path = dependencies
        self.arcsdk_path = arcsdk
        self.build_debug_mode = build_in_debug
        self.verbosity = verbosity
        if self.build_debug_mode:
            self.mode = "debug"
        else:
            self.mode = "release"

    def get_app_version_only(self):
        return commonutils.get_app_version_only(".")

    def __get_build_revision_only(self):
        build_revision = "Unknown"
        build_revision_path = join("application",
            "Utilities", "BuildRevision.h")
        if not(os.path.exists(build_revision_path)):
            return build_revision
        build_revision_file = open(build_revision_path, "rt")
        revision_info = build_revision_file.read()
        build_revision_file.close()

        build_revision_match = re.search(r'BUILD_REVISION +?"(.*?)"',
            revision_info)
        if build_revision_match is not None:
            build_revision = build_revision_match.group(1)
        return build_revision

    def build_doxygen(self, build, artifacts_dir):
        if self.verbosity > 1:
            print("Generating HTML...")
        current_app_version = self.get_current_app_version()
        doc_path = os.path.abspath(join("Build", "DoxygenOutput"))
        if os.path.exists(doc_path):
            #delete any already generated documentation
            shutil.rmtree(doc_path, True)
        os.makedirs(doc_path)
        doxygen_cmd = self.get_doxygen_path()
        config_dir = os.path.abspath(join("application", "ApiDocs"))
        args = [doxygen_cmd, join(config_dir, "application.dox")]
        env = os.environ
        env["SOURCE"] = os.path.abspath("application")
        env["VERSION"] = current_app_version
        env["OUTPUT_DIR"] = doc_path
        env["CONFIG_DIR"] = config_dir
        if is_windows():
            dot_exe = "dot.exe"
        else:
            dot_exe = "dot"
        graphviz_dir = os.path.abspath(join(self.depend_path,
            "64", "tools", "graphviz", "bin"))
        if not(os.path.exists(join(graphviz_dir, dot_exe))):
            graphviz_dir = os.path.abspath(join(self.depend_path,
                "32", "tools", "graphviz", "bin"))
        env["DOT_DIR"] = graphviz_dir
        self.other_doxygen_prep(build, env)
        retcode = execute_process(args, env=env)
        if retcode != 0:
            raise ScriptException("Unable to run doxygen generation script")
        if self.verbosity > 1:
            print("Done generating HTML")
        if artifacts_dir is not None:
            if self.verbosity > 1:
                print("Compressing Doxygen because --artifact-dir "\
                    "was provided.")
            html_path = join(doc_path, "html")
            zip_name = "doxygen.zip"
            zip_path = os.path.abspath(join(artifacts_dir, zip_name))
            the_zip = zipfile.ZipFile(zip_path, "w", zipfile.ZIP_DEFLATED)
            for cur_dir, dirs, files in os.walk(html_path):
                arc_dir = cur_dir[len(html_path):]
                for the_file in files:
                    the_zip.write(join(cur_dir, the_file),
                        join(arc_dir,the_file))
            the_zip.close()
            if self.verbosity > 1:
                print("Done compressing Doxygen")

    def __update_h_file(self, h_file, fields_to_replace):
        h_handle = open(h_file, "rt", encoding='latin_1')
        contents = h_handle.readlines()
        h_handle.close()
        h_handle = open(h_file, "wt")
        for vline in contents:
            fields = vline.strip().split()
            if len(fields) >= 3 and fields[0] == '#define' and \
                    fields[1] in fields_to_replace:
                h_handle.write('#define %s %s\n' % (fields[1],
                    fields_to_replace[fields[1]]))
            else:
                h_handle.write(vline)
        h_handle.close()

    def __update_app_version_h(self, fields_to_replace):
        app_version_path = join("application", "PlugInUtilities",
            "AppVersion.h")
        self.__update_h_file(app_version_path, fields_to_replace)

        #update modification time to force compilation to occur
        #even in incremental mode
        os.utime(join("application", "Utilities",
            "ConfigurationSettingsImp.cpp"), None)

    def __update_build_revision_h(self):
        command_prefix = "./"
        if is_windows():
            command_prefix = ""
        execute_process(["python",
            "%supdate-build-revision.py" % (command_prefix)], shell=False)

    def get_current_app_version(self):
        # Try to update the build revision, since it might be stale
        self.__update_build_revision_h()

        # Read the app version directly from the file
        version_number = self.get_app_version_only()
        if version_number is not None:
            build_revision = self.__get_build_revision_only()
            # Concat the version number and build revision
            return version_number + " Build " + build_revision

        return "Unknown"

    def update_app_version_number(self, scheme, new_version, release_date):
        if scheme is None or scheme == "none":
            return

        if self.verbosity > 1:
            print("Updating app version...")

        # Read the app version directly from the file
        self.__update_build_revision_h()
        version_number = self.get_app_version_only()
        if version_number is None:
            raise ScriptException("Could not determine the "\
                "current app version while attempting to update "\
                "the app version")
        if self.verbosity >= 1: \
            print("Original version # of Opticks was", version_number)
        version_number = commonutils.update_app_version(version_number,
            scheme, new_version, self.__get_build_revision_only())
        if self.verbosity >= 1:
            print("Setting version # of Opticks to", version_number)

        # Update AppVersion.h
        fields_to_replace = dict()
        fields_to_replace["APP_VERSION_NUMBER"] = '"' + version_number + '"'
        if scheme == "production":
            fields_to_replace["APP_IS_PRODUCTION_RELEASE"] = "true"
            if self.verbosity >= 1:
                print("Making Opticks a production release")
        else:
            fields_to_replace["APP_IS_PRODUCTION_RELEASE"] = "false"
            if self.verbosity >= 1:
                print("Making Opticks a not for production release")

        date_obj = None
        if scheme == "nightly" or release_date == "today":
            date_obj = datetime.date.today()
        elif release_date is not None:
            if self.verbosity >= 1:
                print(release_date)
            date_obj = None
            try:
                date_tuple = time.strptime(release_date, "%Y-%m-%d")
                date_obj = datetime.date(*date_tuple[0:3])
            except Exception as e:
                print("ERROR: The release date is not in the proper "\
                    "format, use YYYY-MM-DD.")

        if date_obj is not None:
            fields_to_replace["APP_RELEASE_DATE_YEAR"] = str(date_obj.year)
            fields_to_replace["APP_RELEASE_DATE_MONTH"] = str(date_obj.month)
            fields_to_replace["APP_RELEASE_DATE_DAY"] = str(date_obj.day)
            if self.verbosity >= 1:
                print("Updating the release date to %s" % \
                    (date_obj.isoformat()))
        else:
            if self.verbosity >= 1:
                print("The release date has not been updated")

        self.__update_app_version_h(fields_to_replace)

        opticks_version_fields = dict()
        opticks_version_fields["OPTICKS_VERSION"] = fields_to_replace["APP_VERSION_NUMBER"]
        self.__update_h_file(join("application", "Interfaces", "OpticksVersion.h"),
            opticks_version_fields)

        if self.verbosity > 1:
            print("Done updating app version")

    def populate_environ_for_dependencies(self, env):
        env["OPTICKSDEPENDENCIES"] = self.depend_path
        if self.arcsdk_path:
            env["ARCSDK"] = self.arcsdk_path

    def run_scons(self, path, debug, concurrency, environ,
                  clean, extra_args=None):
        scons_exec = "scons"
        if is_windows():
            scons_exec = scons_exec + ".bat"
        arguments = [scons_exec]
        arguments.append("-j%s" % (concurrency))
        if clean:
            arguments.append("-c")
        if not debug:
            arguments.append("RELEASE=yes")
        if extra_args:
            arguments.extend(extra_args)
        retcode = execute_process(arguments, cwd=path, env=environ)
        if retcode != 0:
            raise ScriptException("Scons did not compile project")

    def build_executable(self, clean_build_first, build_opticks, concurrency):
        #No return code, throw exception or ScriptException
        if build_opticks == "none":
            return

        if self.verbosity > 1:
            print("Building executable...")
        buildenv = os.environ
        self.populate_environ_for_dependencies(buildenv)

        if build_opticks != "core":
            if not "ARCSDK" in buildenv:
                raise ScriptException("ARCSDK is not provided")
            if not os.path.exists(buildenv.get("ARCSDK")):
                raise ScriptException("ArcSDK path does not exist")

        if self.verbosity >= 1:
            print_env(buildenv)

        if clean_build_first:
            if self.verbosity > 1:
                print("Cleaning compilation...")
            self.compile_code(buildenv, True, build_opticks, concurrency)
            if self.verbosity > 1:
                print("Done cleaning compilation")

        self.compile_code(buildenv, False, build_opticks, concurrency)
        if self.verbosity > 1:
            print("Done building executable")

    def gather_artifacts(self, artifacts_dir):
        binaries_dir = os.path.abspath(self.get_binaries_dir("Build"))
        zip_name = self.get_zip_name()
        zip_path = os.path.abspath(join(artifacts_dir, zip_name))
        if self.verbosity > 1:
            print("Gathering Build artifacts from %s into %s.." % \
                (binaries_dir, zip_path))
        the_zip = zipfile.ZipFile(zip_path, "w", zipfile.ZIP_DEFLATED)
        for cur_dir, dirs, files in os.walk(binaries_dir):
            root = cur_dir[len(binaries_dir):]
            if os.path.isabs(root):
                root = join(*root.split(os.path.sep)[1:])
            for the_file in files:
                the_zip.write(join(cur_dir, the_file), join(root, the_file))

        the_zip.close()
        if self.verbosity > 1:
            print("Done gathering Build artifacts")

    def generic_prep_to_run(self, build_dir, os_spec, arch):
        bin_path = os.path.abspath(join(self.get_binaries_dir(build_dir),
            "Bin"))

        if not os.path.exists(bin_path):
            os.makedirs(bin_path)

        if self.verbosity > 1:
            print("Gathering dependency libraries...")
        dp_list = commonutils.get_dependencies(self.depend_path,
            os_spec, self.build_debug_mode, arch)
        commonutils.copy_dependencies(dp_list, bin_path)
        if self.verbosity > 1:
            print("Done gathering dependency libraries")

        temp_dir = join("Release", "Temp")
        if os.path.exists(temp_dir):
            if self.verbosity > 1:
                print("Removing Temp directory folder at %s..." % (temp_dir))
            shutil.rmtree(temp_dir)
            if self.verbosity > 1:
                print("Done removing Temp directory")

        if build_dir is None:
            build_dir = "Build"

        app_setting_dir = os.path.abspath(join(build_dir,
            "ApplicationUserSettings"))
        if not os.path.exists(app_setting_dir):
            if self.verbosity > 1:
                print("Creating ApplicationUserSettings folder at %s..." % \
                    (app_setting_dir))
            os.makedirs(app_setting_dir)
            if self.verbosity > 1:
                print("Done creating ApplicationUserSettings folder")
        if self.verbosity > 1:
            print("Creating Temp directory folder at %s..." % (temp_dir))
        os.makedirs(temp_dir)
        if self.verbosity > 1:
            print("Done creating Temp directory folder")

        dep_file_path = join(bin_path, "opticks.dep")
        if not(os.path.exists(dep_file_path)):
            if self.verbosity > 1:
                print("Creating opticks.dep file...")
            dep_file = open(dep_file_path, "w")
            dep_file.write("!depV1 { deployment: { "\
                "AppHomePath: ../../../Release, "\
                "UserConfigPath: ../../ApplicationUserSettings } }")
            dep_file.close()
            if self.verbosity > 1:
                print("Done creating opticks.dep file")

        return bin_path

class WindowsBuilder(Builder):
    def __init__(self, dependencies, arcsdk, build_in_debug,
                 verbosity, msbuild, use_scons, ms_help_compiler):
        Builder.__init__(self, dependencies, arcsdk, build_in_debug, verbosity)
        self.msbuild_path = msbuild 
        self.ms_help_compiler = ms_help_compiler
        self.use_scons = use_scons

    def compile_code(self, env, clean, build_opticks, concurrency):
        if self.use_scons:
            if self.verbosity > 1:
                print("Building Opticks")

            extra_args = ["all"]
            arch_args = []
            if self.is_64_bit:
                arch_args.append("BITS=64")
            else:
                arch_args.append("BITS=32")
            self.run_scons(os.path.abspath("application"),
               self.build_debug_mode, concurrency, env, clean, extra_args+arch_args)
            if self.verbosity > 1:
                print("Done building Opticks")
                print("Building Opticks plug-ins")
            self.run_scons(os.path.abspath(r"application\PlugIns\src"),
               self.build_debug_mode, concurrency, env, clean, arch_args)
            if self.verbosity > 1:
                print("Done building Opticks plug-ins")
            if build_opticks != "core":
               if self.verbosity > 1:
                   print("Building ArcProxy")
               self.run_scons(os.path.abspath("application"),
                   self.build_debug_mode, "1", env, clean, ["arcProxy", "BITS=32"])
               if self.is_64_bit:
                   self.run_scons(os.path.abspath("application"),
                       self.build_debug_mode, "1", env, clean, ["arcProxy", "BITS=64"])
               if self.verbosity > 1:
                   print("Done building ArcProxy")
        else:
            if self.verbosity > 1:
                print("Building Opticks and plug-ins")
            solution_file = os.path.abspath("Application\\Opticks.sln")
            self.build_in_msbuild(solution_file,
                self.build_debug_mode, self.is_64_bit, concurrency,
                self.msbuild_path, env, clean)
            if self.verbosity > 1:
                print("Done building Opticks and plug-ins")
            if build_opticks != "core":
                if self.verbosity > 1:
                    print("Building ArcProxy")
                solution_file = os.path.abspath("Application\\ArcIntegration.sln")
                self.build_in_msbuild(solution_file,
                    self.build_debug_mode, self.is_64_bit,
                    concurrency, self.msbuild_path, env, clean)
                if self.verbosity > 1:
                    print("Done building ArcProxy")

    def get_binaries_dir(self, build_dir):
        return join(build_dir,"Binaries-%s-%s" % (self.platform, self.mode))

    def get_zip_name(self):
        return "Binaries-%s-%s.zip" % (self.platform, self.mode)

    def get_doxygen_path(self):
        doxygen_path = join(self.depend_path, "32", "bin", "doxygen.exe")
        if os.path.exists(doxygen_path):
            return doxygen_path
        doxygen_path = join(self.depend_path, "64", "bin", "doxygen.exe")
        return doxygen_path

    def other_doxygen_prep(self, build, env):
        if build != "all":
            return
        if self.verbosity > 1:
            print("Enabling CHM generation")
        hhc_path = os.path.abspath(join(self.ms_help_compiler, "hhc.exe"))
        if not(os.path.exists(hhc_path)):
            raise ScriptException("MS Help Compiler path of %s is "\
                "invalid, see --ms-help-compiler" %
                (self.ms_help_compiler))
        env["GENERATE_CHM"] = "YES"
        env["MICROSOFT_HELP_COMPILER"] = hhc_path
        chm_file = "OpticksSDK-%s.chm" % (self.get_app_version_only())
        env["CHM_NAME"] = chm_file

    def prep_to_run(self, build_dir):
        if build_dir is None:
            build_dir = "Build"

        bin_path = self.generic_prep_to_run(build_dir, "Windows",
            "64" if self.is_64_bit else "32")

        # Qt DLLs for ArcProxy
        if self.verbosity > 1:
            print("Gathering Qt dll's needed for ArcProxy...")
        proxy_dir = join(self.get_binaries_dir(build_dir),
            "PlugIns", "ArcProxy")
        if not os.path.exists(proxy_dir):
            os.makedirs(proxy_dir)

        proxy_dll_names = []
        if self.build_debug_mode:
            proxy_dll_names = ["QtCored4.dll", "QtNetworkd4.dll"]
        else:
            proxy_dll_names = ["QtCore4.dll", "QtNetwork4.dll"]
        for proxy_dll_name in proxy_dll_names:
            shutil.copy2(join(self.depend_path, "32",
                "lib", proxy_dll_name),
                join(proxy_dir, proxy_dll_name))
        if self.verbosity > 1:
            print("Done gathering Qt dll's needed for ArcProxy")

        return bin_path

    def build_in_msbuild(self, solutionfile, debug,
                         build_64_bit, concurrency,
                         msbuildpath, environ, clean):
        if not os.path.exists(msbuildpath):
            raise ScriptException("MS Build path is invalid")
    
        if debug:
            config = "Debug"
        else:
            config = "Release"
        if build_64_bit:
            platform = "x64"
        else:
            platform = "Win32"

        msbuild_exec = join(msbuildpath, "msbuild.exe")
        arguments = [msbuild_exec, solutionfile]
        if clean:
            arguments.append("/target:clean")
        arguments.append("/m:%s" % concurrency)
        arguments.append("/p:Platform=%s" % platform)
        arguments.append("/p:Configuration=%s" % config)
        retcode = execute_process(arguments, env=environ)
        if retcode != 0:
            raise ScriptException("Visual Studio did not compile project")

class Windows32bitBuilder(WindowsBuilder):
    def __init__(self, dependencies, arcsdk, build_in_debug,
                 verbosity, msbuild, use_scons, ms_help_compiler):
        WindowsBuilder.__init__(self, dependencies, arcsdk,
            build_in_debug, verbosity, msbuild, use_scons, ms_help_compiler)
        self.is_64_bit = False
        self.platform = "Win32"

class Windows64bitBuilder(WindowsBuilder):
    def __init__(self, dependencies, arcsdk, build_in_debug,
                 verbosity, msbuild, use_scons, ms_help_compiler):
        WindowsBuilder.__init__(self, dependencies, arcsdk,
            build_in_debug, verbosity, msbuild, use_scons, ms_help_compiler)
        self.is_64_bit = True
        self.platform = "x64"

class SolarisBuilder(Builder):
    def __init__(self, dependencies, arcsdk, build_in_debug, verbosity):
        Builder.__init__(self, dependencies, arcsdk, build_in_debug, verbosity)

    def get_doxygen_path(self):
        return join(self.depend_path, "64", "bin", "doxygen")

    def other_doxygen_prep(self, build, env):
        graphviz_dir = os.path.abspath(join(self.depend_path,
            "graphviz", "app"))
        env["GVBINDIR"] = join(graphviz_dir, "lib", "graphviz")
        new_value = join(graphviz_dir, "lib")
        if "LD_LIBRARY_PATH_32" in env:
            new_value = new_value + ":" + env["LD_LIBRARY_PATH_32"]
        env["LD_LIBRARY_PATH_32"] = new_value

    def compile_code(self, env, clean, build_opticks, concurrency):
        #Build Opticks Core
        if self.verbosity > 1:
            print("Building Opticks Core")
        self.run_scons(os.path.abspath("application"),
            self.build_debug_mode, concurrency, env, clean, ["core"])
        if self.verbosity > 1:
            print("Done building Opticks Core")
        #Build PlugIns
        if self.verbosity > 1:
            print("Building Opticks PlugIns")
        self.run_scons(os.path.abspath("application/PlugIns/src"),
            self.build_debug_mode, concurrency, env, clean, [])
        if self.verbosity > 1:
            print("Done building Opticks PlugIns")
        if build_opticks != "core":
            if self.verbosity > 1:
                print("Building ArcProxy")
            self.run_scons(os.path.abspath("application"),
                self.build_debug_mode, concurrency, env, clean, ["arcproxy"])
            if self.verbosity > 1:
                print("Done building ArcProxy")

    def get_binaries_dir(self, build_dir):
        return join(build_dir,"Binaries-solaris-sparc-%s" % (self.mode))

    def get_zip_name(self):
        return "Binaries-solaris-sparc-%s.zip" % (self.mode)

    def prep_to_run(self, build_dir):
        if build_dir is None:
            build_dir = "Build"

        return self.generic_prep_to_run(build_dir, "Solaris", "64")

class LinuxBuilder(SolarisBuilder):
    def __init__(self, dependencies, arcsdk, build_in_debug, verbosity):
        SolarisBuilder.__init__(self, dependencies, arcsdk, build_in_debug, verbosity)

    def other_doxygen_prep(self, build, env):
        graphviz_dir = os.path.abspath(join("/", "usr", "bin"))
        env["DOT_DIR"] = join(graphviz_dir)
        env["GVBINDIR"] = join("/", "usr", "lib", "graphviz")
        new_value = join(graphviz_dir, "lib")
        if "LD_LIBRARY_PATH" in env:
            new_value = new_value + ":" + env["LD_LIBRARY_PATH"]
        env["LD_LIBRARY_PATH"] = new_value

    def get_doxygen_path(self):
        return join("/","usr","bin","doxygen")

    def get_binaries_dir(self, build_dir):
        return join(build_dir,"Binaries-linux-x86_64-%s" % (self.mode))

    def get_zip_name(self):
        return "Binaries-linux-x86_64-%s.zip" % (self.mode)

    def prep_to_run(self, build_dir):
        if build_dir is None:
            build_dir = "Build"

        return self.generic_prep_to_run(build_dir, "Linux", "64")

def create_builder(opticks_depends, arcsdk, build_in_debug,
                   msbuild, use_scons, ms_help_compiler, arch, verbosity):
    builder = None
    if is_windows():
        if arch == "32":
            builder = Windows32bitBuilder(opticks_depends, arcsdk,
                build_in_debug, verbosity, msbuild, use_scons, ms_help_compiler)
        if arch == "64":
            builder = Windows64bitBuilder(opticks_depends, arcsdk,
                build_in_debug, verbosity, msbuild, use_scons, ms_help_compiler)
    elif sys.platform.startswith("linux"):
        builder = LinuxBuilder(opticks_depends, arcsdk, build_in_debug, verbosity)
    else:
        builder = SolarisBuilder(opticks_depends, arcsdk,
            build_in_debug, verbosity)
    return builder

def prep_to_run(opticks_depends, build_debug, arch,
                msbuild, build_dir, verbosity):
    try:
        builder = create_builder(opticks_depends, False,
            build_debug, msbuild, False, None, arch, verbosity)
        if builder is not None:
            return builder.prep_to_run(build_dir)
    except ScriptException as se:
        return None


def print_env(environ):
    print("Environment is currently set to")
    for key in environ.keys():
        print(key, "=", environ[key])

def copy_files_in_dir(src_dir, dst_dir, with_extension=None):
    for filename in os.listdir(src_dir):
        full_path = join(src_dir, filename)
        if os.path.isfile(full_path):
            if with_extension is None or filename.endswith(with_extension):
                copy_file(src_dir, dst_dir, filename)

def copy_file(src_dir, dst_dir, filename):
    dst_file = join(dst_dir, filename)
    if os.path.exists(dst_file):
        os.remove(dst_file)
    shutil.copy2(join(src_dir, filename),
                 dst_file)

def main(args):
    #chdir to the directory where the script resides
    os.chdir(os.path.abspath(os.path.dirname(sys.argv[0])))

    options = optparse.OptionParser()
    options.add_option("-d", "--dependencies",
        dest="dependencies", action="store", type="string")
    options.add_option("-a", "--arcsdk", dest="arcsdk",
        action="store", type="string")
    if is_windows():
        msbuild_path = "C:\\Windows\\Microsoft.NET\Framework\\v4.0.30319"
        options.add_option("--msbuild", dest="msbuild",
            action="store", type="string")
        ms_help_compiler_path = "C:\\Program Files (x86)\\HTML Help Workshop"
        if not os.path.exists(ms_help_compiler_path):
            ms_help_compiler_path = "C:\\Program Files\\HTML Help Workshop"
        options.add_option("--ms-help-compiler",
            dest="ms_help_compiler", action="store", type="string")
        options.add_option("--use-scons", action="store_true",
            dest="use_scons",
            help="If provided, compile using Scons "\
                 "on Windows instead of using vcbuild. Use "\
                 "if you don't have Visual C++ installed. "\
                 "The default is to use vcbuild")
        options.add_option("--arch", dest="arch", action="store",
            type="choice", choices=["32","64"], help="Use 32 or 64.")
        options.set_defaults(msbuild=msbuild_path,
            ms_help_compiler=ms_help_compiler_path, arch="64",
            use_scons=False)
    options.add_option("-m", "--mode", dest="mode",
        action="store", type="choice", choices=["debug", "release"],
        help="Use debug or release.")
    options.add_option("--clean", dest="clean", action="store_true")
    options.add_option("--build-opticks", dest="build_opticks",
        action="store", type="choice", choices=["all","core","none"],
        help="Use all, core or none.")
    options.add_option("--update-version", dest="update_version_scheme",
        action="store", type="choice",
        choices=["milestone", "nightly", "none", "production",
                 "rc", "unofficial"],
        help="Use milestone, nightly, production, rc, unofficial or "\
             "none.  When using milestone, production, or rc you will "\
             "need to use --new-version to provide the complete "\
             "version # and --release-date to set the release "\
             "date.  Using production will mark the application "\
             "as production, all others will mark the application "\
             "as not for production.  The unofficial and nightly "\
             "will mutate the existing version #, so --new-version is "\
             "not required.")
    options.add_option("--new-version", dest="new_version",
        action="store", type="string")
    options.add_option("--release-date", dest="release_date",
        action="store", type="string",
        help="Use YYYY-MM-DD or the special value, today")
    options.add_option("--prep", dest="prep", action="store_true")
    options.add_option("--artifact-dir", dest="artifact_dir", action="store")
    options.add_option("--build-doxygen", dest="build_doxygen",
        action="store", type="choice", choices=["none", "html", "all"])
    options.add_option("--concurrency", dest="concurrency", action="store")
    options.add_option("-q", "--quiet", help="Print fewer messages",
        action="store_const",dest="verbosity", const=0)
    options.add_option("-v", "--verbose", help="Print more messages",
        action="store_const", dest="verbosity", const=2)
    options.set_defaults(mode="release",
       clean=False, build_opticks="none", update_version_scheme="none",
       prep=False, build_doxygen="none", concurrency=1, verbosity=1)

    options = options.parse_args(args[1:])[0]
    if not is_windows():
        options.msbuild = None
        options.ms_help_compiler = None
        options.arch = "64"
        options.use_scons = True 

    builder = None
    try:
        opticks_depends = os.environ.get("OPTICKSDEPENDENCIES", None)

        if options.dependencies:
            #allow the -d command-line option to override environment variable
            opticks_depends = options.dependencies
        if not opticks_depends:
            #didn't use -d option, nor is an environment variable
            #set so consider that an error
            raise ScriptException("Dependencies argument must be provided")
        if not os.path.exists(opticks_depends):
            raise ScriptException("Dependencies path is invalid")

        if options.mode == "debug":
            build_in_debug = True
        else:
            build_in_debug = False

        builder = create_builder(opticks_depends, options.arcsdk,
            build_in_debug, options.msbuild,
            options.use_scons,
            options.ms_help_compiler, options.arch, options.verbosity)
        if builder is None:
            raise ScriptException("Unable to create builder for platform")

        builder.update_app_version_number(options.update_version_scheme,
            options.new_version, options.release_date)

        if options.build_opticks != "none" or options.build_doxygen != "none":
            #Force BuildRevision.h to be up-to-date, after AppVersion.h
            #might have been changed but before we do anything else.
            builder.get_current_app_version()

        builder.build_executable(options.clean, options.build_opticks,
            options.concurrency)

        if options.build_doxygen != "none":
            if options.verbosity > 1:
                print("Building Doxygen...")
            builder.build_doxygen(options.build_doxygen, options.artifact_dir)
            if options.verbosity > 1:
                print("Done building Doxygen")

        if options.prep:
            if options.verbosity > 1:
                print("Prepping to Run...")
            builder.prep_to_run(None)
            if options.verbosity > 1:
                print("Done prepping to run")

        if options.artifact_dir:
            if options.verbosity > 1:
                print("Gathering artifacts")
            builder.gather_artifacts(options.artifact_dir)
            if options.verbosity > 1:
                print("Done gathering artifacts")

    except Exception as e:
        print("--------------------------")
        traceback.print_exc()
        print("--------------------------")
        return 2000

    return 0

if __name__ == "__main__":
    #sys.stdout = os.fdopen(sys.stdout.fileno(), 'w', 0)
    retcode = main(sys.argv)
    print("Return code is", retcode)
    sys.exit(retcode)
>>>>>>> 897a47a8
<|MERGE_RESOLUTION|>--- conflicted
+++ resolved
@@ -1,5 +1,3 @@
-<<<<<<< HEAD
-=======
 #!/usr/bin/env python
 import sys
 import subprocess
@@ -792,5 +790,4 @@
     #sys.stdout = os.fdopen(sys.stdout.fileno(), 'w', 0)
     retcode = main(sys.argv)
     print("Return code is", retcode)
-    sys.exit(retcode)
->>>>>>> 897a47a8
+    sys.exit(retcode)