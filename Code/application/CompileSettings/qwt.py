<<<<<<< HEAD
=======
import os
import os.path
import SCons.Warnings

class QwtNotFound(SCons.Warnings.Warning):
    pass
SCons.Warnings.enableWarningClass(QwtNotFound)

def generate(env):
    dep_include = env["OPTICKSDEPENDENCIESINCLUDE"]
    lib = "qwt"
    if env["OS"] == "windows":
        lib = "qwt5"
    env.AppendUnique(CXXFLAGS=["-I%s/qwt-qt5" % dep_include, "-I%s/qt5/QtCore" % dep_include, "-I%s/qt5/QtGui" % dep_include],
                     LIBS=[lib])

def exists(env):
    return env.Detect('qwt')
>>>>>>> ad16ec93
<|MERGE_RESOLUTION|>--- conflicted
+++ resolved
@@ -1,5 +1,3 @@
-<<<<<<< HEAD
-=======
 import os
 import os.path
 import SCons.Warnings
@@ -17,5 +15,4 @@
                      LIBS=[lib])
 
 def exists(env):
-    return env.Detect('qwt')
->>>>>>> ad16ec93
+    return env.Detect('qwt')